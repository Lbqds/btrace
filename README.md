--- conflicted
+++ resolved
@@ -5,11 +5,7 @@
 A safe, dynamic tracing tool for the Java platform
 
 ## Version
-<<<<<<< HEAD
-1.3.10.1 ([Release Page](https://github.com/jbachorik/btrace/releases/latest))
-=======
 1.3.10.2 ([Release Page](https://github.com/jbachorik/btrace/releases/latest))
->>>>>>> e7e6e1e7
 
 ## Quick Summary
 BTrace is a safe, dynamic tracing tool for the Java platform.
