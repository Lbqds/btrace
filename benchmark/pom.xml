--- conflicted
+++ resolved
@@ -53,11 +53,7 @@
         <dependency>
             <groupId>com.sun.tools.btrace</groupId>
             <artifactId>btrace-client</artifactId>
-<<<<<<< HEAD
             <version>1.3.11.2-SNAPSHOT</version>
-=======
-            <version>1.3.11.1</version>
->>>>>>> fbbeafdf
         </dependency>
         <dependency>
             <groupId>com.sun.tools.btrace</groupId>
