--- conflicted
+++ resolved
@@ -47,59 +47,6 @@
  * @author J. Bachorik
  */
 public final class InstrumentUtils {
-<<<<<<< HEAD
-    private static class BTraceClassWriter extends ClassWriter {
-        /**
-         * This delegating classloader allows to check whether a particular
-         * class has already been loaded by any classloader in the hierarchy
-         */
-        private static final class CheckingClassLoader extends ClassLoader {
-            public CheckingClassLoader(ClassLoader parent) {
-                super(parent);
-            }
-
-            public boolean isClassLoaded(String name) {
-                Class<?> clz = null;
-                try {
-                    clz = findClass(name);
-                } catch (ClassNotFoundException e) {
-                    clz = null;
-                }
-                return clz != null;
-            }
-        }
-
-        private static final CheckingClassLoader CHECKING_CL =
-                new CheckingClassLoader(ClassWriter.class.getClassLoader());
-
-        public BTraceClassWriter(int flags) {
-            super(flags);
-        }
-
-        public BTraceClassWriter(ClassReader reader, int flags) {
-            super(reader, flags);
-        }
-
-        protected String getCommonSuperClass(String type1, String type2) {
-            // FIXME: getCommonSuperClass is called by ClassWriter to merge two types
-            // - persumably to compute stack frame attribute. We get LinkageError
-            // when one of the types is the one being written/prepared by this ClassWriter
-            // itself! So, I catch LinkageError and return "java/lang/Object" in such cases.
-            // Revisit this for a possible better solution.
-            try {
-                type1 = getResolvedType(type1);
-                type2 = getResolvedType(type2);
-                return super.getCommonSuperClass(type1, type2);
-            } catch (LinkageError le) {
-                return JAVA_LANG_OBJECT;
-            } catch (RuntimeException re) {
-                return JAVA_LANG_OBJECT;
-            }
-        }
-
-        private static String getResolvedType(String type) {
-            return CHECKING_CL.isClassLoaded(type.replace('/', '.')) ? type : "java/lang/Object";
-=======
     /**
     * Collects the type hierarchy into the provided list, sorted from the actual type to root.
     * Common superclasses may be present multiple times (eg. {@code java.lang.Object})
@@ -147,7 +94,6 @@
             }
 
             return JAVA_LANG_OBJECT;
->>>>>>> 4a185a80
         }
     }
     public static String arrayDescriptorFor(int typeCode) {
@@ -190,11 +136,7 @@
     }
 
     public static ClassWriter newClassWriter() {
-<<<<<<< HEAD
-        return newClassWriter(null, ClassWriter.COMPUTE_FRAMES);
-=======
         return newClassWriter(null, null, ClassWriter.COMPUTE_FRAMES);
->>>>>>> 4a185a80
     }
 
     public static ClassWriter newClassWriter(byte[] code) {
@@ -205,12 +147,6 @@
         return newClassWriter(null, code);
     }
 
-<<<<<<< HEAD
-    public static ClassWriter newClassWriter(ClassReader reader, int flags) {
-        ClassWriter cw = null;
-        cw = reader != null ? new BTraceClassWriter(reader, flags) :
-                              new BTraceClassWriter(flags);
-=======
     public static ClassWriter newClassWriter(ClassLoader cl, byte[] code) {
         int flags = ClassWriter.COMPUTE_MAXS;
         if (isJDK16OrAbove(code)) {
@@ -223,7 +159,6 @@
         ClassWriter cw = null;
         cw = reader != null ? new BTraceClassWriter(cl, reader, flags) :
                               new BTraceClassWriter(cl, flags);
->>>>>>> 4a185a80
 
         return cw;
     }
