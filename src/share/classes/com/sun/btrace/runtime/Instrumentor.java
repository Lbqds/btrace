/*
 * Copyright (c) 2008, 2015, Oracle and/or its affiliates. All rights reserved.
 * DO NOT ALTER OR REMOVE COPYRIGHT NOTICES OR THIS FILE HEADER.
 *
 * This code is free software; you can redistribute it and/or modify it
 * under the terms of the GNU General Public License version 2 only, as
 * published by the Free Software Foundation.  Oracle designates this
 * particular file as subject to the "Classpath" exception as provided
 * by Oracle in the LICENSE file that accompanied this code.
 *
 * This code is distributed in the hope that it will be useful, but WITHOUT
 * ANY WARRANTY; without even the implied warranty of MERCHANTABILITY or
 * FITNESS FOR A PARTICULAR PURPOSE.  See the GNU General Public License
 * version 2 for more details (a copy is included in the LICENSE file that
 * accompanied this code).
 *
 * You should have received a copy of the GNU General Public License version
 * 2 along with this work; if not, write to the Free Software Foundation,
 * Inc., 51 Franklin St, Fifth Floor, Boston, MA 02110-1301 USA.
 *
 * Please contact Oracle, 500 Oracle Parkway, Redwood Shores, CA 94065 USA
 * or visit www.oracle.com if you need additional information or have any
 * questions.
 */

package com.sun.btrace.runtime;

import java.util.List;
import java.util.ArrayList;
import java.util.Set;
import java.util.HashSet;
import static com.sun.btrace.org.objectweb.asm.Opcodes.*;
import com.sun.btrace.annotations.Kind;
import com.sun.btrace.annotations.Sampled;
import com.sun.btrace.annotations.Where;
import java.io.File;
import java.io.FileInputStream;
import java.io.FileOutputStream;
import com.sun.btrace.org.objectweb.asm.AnnotationVisitor;
import com.sun.btrace.org.objectweb.asm.ClassReader;
import com.sun.btrace.org.objectweb.asm.ClassVisitor;
import com.sun.btrace.org.objectweb.asm.ClassWriter;
import com.sun.btrace.org.objectweb.asm.Label;
import com.sun.btrace.org.objectweb.asm.MethodVisitor;
import com.sun.btrace.org.objectweb.asm.Opcodes;
import com.sun.btrace.org.objectweb.asm.Type;
import com.sun.btrace.util.templates.TemplateExpanderVisitor;
import java.util.regex.PatternSyntaxException;
import static com.sun.btrace.runtime.Constants.*;
import com.sun.btrace.util.Interval;
import com.sun.btrace.util.LocalVariableHelperImpl;
import com.sun.btrace.util.LocalVariableHelper;
import com.sun.btrace.util.MethodID;
import com.sun.btrace.util.templates.impl.MethodTrackingExpander;
import java.util.LinkedList;

/**
 * This instruments a probed class with BTrace probe
 * action class.
 *
 * @author A. Sundararajan
 */
public class Instrumentor extends ClassVisitor {
    private String btraceClassName;
    private ClassReader btraceClass;
    private List<OnMethod> onMethods;
    private List<OnMethod> applicableOnMethods;
    private Set<OnMethod> calledOnMethods;
    private String className, superName;
    private Class clazz;

    public Instrumentor(Class clazz,
            String btraceClassName, ClassReader btraceClass,
            List<OnMethod> onMethods, ClassVisitor cv) {
        super(ASM5, cv);
        this.clazz = clazz;
        this.btraceClassName = btraceClassName.replace('.', '/');
        this.btraceClass = btraceClass;
        this.onMethods = onMethods;
        this.applicableOnMethods = new ArrayList<>();
        this.calledOnMethods = new HashSet<>();
    }

    public Instrumentor(Class clazz,
            String btraceClassName, byte[] btraceCode,
            List<OnMethod> onMethods, ClassVisitor cv) {
        this(clazz, btraceClassName, new ClassReader(btraceCode), onMethods, cv);
    }

    final public boolean hasMatch() {
        return !calledOnMethods.isEmpty();
    }

    @Override
    public void visit(int version, int access, String name,
        String signature, String superName, String[] interfaces) {
        className = name;
        this.superName = superName;
        // we filter the probe methods applicable for this particular
        // class by brute force walking. FIXME: should I optimize?
        String externalName = name.replace('/', '.');
        for (OnMethod om : onMethods) {
            String probeClazz = om.getClazz();
            if (probeClazz.length() == 0) {
                continue;
            }
            char firstChar = probeClazz.charAt(0);
            if (firstChar == '/' &&
                REGEX_SPECIFIER.matcher(probeClazz).matches()) {
                probeClazz = probeClazz.substring(1, probeClazz.length() - 1);
                try {
                    if (externalName.matches(probeClazz)) {
                        applicableOnMethods.add(om);
                    }
                } catch (PatternSyntaxException pse) {
                    reportPatternSyntaxException(probeClazz);
                }
            } else if (firstChar == '+') {
                // super type being matched.
                String superType = probeClazz.substring(1);
                // internal name of super type.
                String superTypeInternal = superType.replace('.', '/');
                /*
                 * If we are redefining a class, then we have a Class object
                 * of it and we can walk through it's hierarchy to match for
                 * specified super type. But, if we are loading it a fresh, then
                 * we can not walk through super hierarchy. We just check the
                 * immediate super class and directly implemented interfaces
                 */
                if (ClassFilter.isSubTypeOf(this.clazz, superType) ||
                    superName.equals(superTypeInternal) ||
                    isInArray(interfaces, superTypeInternal)) {
                    applicableOnMethods.add(om);
                }
            } else if (probeClazz.equals(externalName)) {
                applicableOnMethods.add(om);
            }
        }
        super.visit(version, access, name, signature, superName, interfaces);
    }

    @Override
    public AnnotationVisitor visitAnnotation(String desc, boolean visible) {
        AnnotationVisitor av = super.visitAnnotation(desc, visible);
        String extName = Type.getType(desc).getClassName();
        for (OnMethod om : onMethods) {
            String probeClazz = om.getClazz();
            if (probeClazz.length() > 0 && probeClazz.charAt(0) == '@') {
                probeClazz = probeClazz.substring(1);
                if (probeClazz.length() == 0) {
                    continue;
                }
                if (REGEX_SPECIFIER.matcher(probeClazz).matches()) {
                    probeClazz = probeClazz.substring(1, probeClazz.length() - 1);
                    try {
                        if (extName.matches(probeClazz)) {
                            applicableOnMethods.add(om);
                        }
                    } catch (PatternSyntaxException pse) {
                        reportPatternSyntaxException(probeClazz);
                    }
                } else if (probeClazz.equals(extName)) {
                    applicableOnMethods.add(om);
                }
            }
        }
        return av;
    }

    @Override
    public MethodVisitor visitMethod(int access, final String name,
        final String desc, String signature, String[] exceptions) {

        List<OnMethod> appliedOnMethods = new LinkedList<>();

        if (applicableOnMethods.isEmpty() ||
            (access & ACC_ABSTRACT) != 0) {
            return new TemplateExpanderVisitor(
                new LocalVariableHelperImpl(
                    super.visitMethod(access, name, desc, signature, exceptions),
                    access,
                    desc
                ),
                className, name, desc
            );
        }

        for (OnMethod om : applicableOnMethods) {
            if (om.getLocation().getValue() == Kind.LINE) {
                appliedOnMethods.add(om);
            } else {
                String methodName = om.getMethod();
                if (methodName.equals("")) {
                    methodName = om.getTargetName();
                }
                if (methodName.equals(name) &&
                    typeMatches(om.getType(), desc)) {
                    appliedOnMethods.add(om);
                } else if (methodName.charAt(0) == '/' &&
                           REGEX_SPECIFIER.matcher(methodName).matches()) {
                    methodName = methodName.substring(1, methodName.length() - 1);
                    try {
                        if (name.matches(methodName) &&
                            typeMatches(om.getType(), desc)) {
                            appliedOnMethods.add(om);
                        }
                    } catch (PatternSyntaxException pse) {
                        reportPatternSyntaxException(name);
                    }
                }
            }
        }

        if (appliedOnMethods.isEmpty()) {
            return new TemplateExpanderVisitor(
                new LocalVariableHelperImpl(
                    super.visitMethod(access, name, desc, signature, exceptions),
                    access,
                    desc
                ),
                className, name, desc
            );
        }

        MethodVisitor methodVisitor;

        methodVisitor = super.visitMethod(access, name, desc, signature, exceptions);

        LocalVariableHelperImpl lvs = new LocalVariableHelperImpl(methodVisitor, access, desc);

        TemplateExpanderVisitor tse = new TemplateExpanderVisitor(
            lvs, className, name, desc
        );

        if (name.startsWith(BTRACE_METHOD_PREFIX)) {
            return tse;
        }

        LocalVariableHelper visitor = tse;

        for (OnMethod om : appliedOnMethods) {
            visitor = instrumentorFor(om, visitor, access, name, desc);
        }

        final int mAccess = access;
        return new MethodVisitor(Opcodes.ASM5, (MethodVisitor)visitor) {
            @Override
            public AnnotationVisitor visitAnnotation(String annoDesc,
                                  boolean visible) {
                LocalVariableHelper visitor = (LocalVariableHelper)mv;
                for (OnMethod om : applicableOnMethods) {
                    String extAnnoName = Type.getType(annoDesc).getClassName();
                    String annoName = om.getMethod();
                    if (annoName.length() > 0 && annoName.charAt(0) == '@') {
                        annoName = annoName.substring(1);
                        if (annoName.length() == 0) {
                            continue;
                        }
                        if (REGEX_SPECIFIER.matcher(annoName).matches()) {
                            annoName = annoName.substring(1, annoName.length() - 1);
                            try {
                                if (extAnnoName.matches(annoName)) {
                                    visitor = instrumentorFor(om, visitor, mAccess, name, desc);
                                }
                            } catch (PatternSyntaxException pse) {
                                reportPatternSyntaxException(extAnnoName);
                            }
                        } else if (annoName.equals(extAnnoName)) {
                            visitor = instrumentorFor(om, visitor, mAccess, name, desc);
                        }
                    }
                }
                return ((MethodVisitor)visitor).visitAnnotation(annoDesc, visible);
            }
        };
    }

    private LocalVariableHelper instrumentorFor(
        final OnMethod om, LocalVariableHelper mv,
        final int access, final String name, final String desc) {
        final Location loc = om.getLocation();
        final Where where = loc.getWhere();
        final Type[] actionArgTypes = Type.getArgumentTypes(om.getTargetDescriptor());
        final int numActionArgs = actionArgTypes.length;

        switch (loc.getValue()) {
            case ARRAY_GET:
                // <editor-fold defaultstate="collapsed" desc="Array Get Instrumentor">
                return new ArrayAccessInstrumentor(mv, className, superName, access, name, desc) {
                    int[] argsIndex = new int[]{-1, -1};
                    final private int INSTANCE_PTR = 0;
                    final private int INDEX_PTR = 1;

                    @Override
                    protected void onBeforeArrayLoad(int opcode) {
                        Type arrtype = TypeUtils.getArrayType(opcode);
                        Type retType = TypeUtils.getElementType(opcode);
                        addExtraTypeInfo(om.getSelfParameter(), Type.getObjectType(className));
                        if (where == Where.AFTER) {
                            addExtraTypeInfo(om.getReturnParameter(), retType);
                        }
                        ValidationResult vr = validateArguments(om, isStatic(), actionArgTypes, new Type[]{arrtype, Type.INT_TYPE});
                        if (vr.isValid()) {
                            if (!vr.isAny()) {
                                asm.dup2();
                                argsIndex[INDEX_PTR] = storeNewLocal(Type.INT_TYPE);
                                argsIndex[INSTANCE_PTR] = storeNewLocal(arrtype);
                            }
<<<<<<< HEAD
                            Label l = levelCheckBefore(om, btraceClassName);
=======
                            Label l = null;
                            Level level = om.getLevel();
                            if (isLevelCheck(level)) {
                                l = new Label();
                                asm.getStatic(btraceClassName, "$btrace$$level", Type.INT_TYPE.getDescriptor())
                                   .ldc(level.getValue());
                                if (where == Where.AFTER) {
                                    // must store the level in a local var to be consistent
                                    asm.sub(Type.INT_TYPE).dup();
                                    levelCheckVar = storeNewLocal(Type.INT_TYPE);
                                    asm.addLevelIfJmp(level, l);
                                } else {
                                    asm.addLevelCmp(level, l);
                                }
                            }
>>>>>>> b2ea5089
                            if (where == Where.BEFORE) {
                                loadArguments(
                                    localVarArg(vr.getArgIdx(INDEX_PTR), Type.INT_TYPE, argsIndex[INDEX_PTR]),
                                    localVarArg(vr.getArgIdx(INSTANCE_PTR), arrtype, argsIndex[INSTANCE_PTR]),
                                    constArg(om.getClassNameParameter(), className.replace("/", ".")),
                                    constArg(om.getMethodParameter(), getName(om.isMethodFqn())),
                                    localVarArg(om.getSelfParameter(), Type.getObjectType(className), 0));

                                invokeBTraceAction(asm, om);
                            }
                            if (l != null) {
                                mv.visitLabel(l);
                            }
                        }
                    }

                    @Override
                    protected void onAfterArrayLoad(int opcode) {
                        if (where == Where.AFTER) {
                            Type arrtype = TypeUtils.getArrayType(opcode);
                            Type retType = TypeUtils.getElementType(opcode);
                            addExtraTypeInfo(om.getSelfParameter(), Type.getObjectType(className));
                            addExtraTypeInfo(om.getReturnParameter(), retType);
                            ValidationResult vr = validateArguments(om, isStatic(), actionArgTypes, new Type[]{arrtype, Type.INT_TYPE});
                            if (vr.isValid()) {
<<<<<<< HEAD
                                Label l = levelCheckAfter(om, btraceClassName);
=======
                                Label l = null;
                                Level level = om.getLevel();
                                if (isLevelCheck(level)) {
                                    l = new Label();
                                    asm.loadLocal(Type.INT_TYPE, levelCheckVar)
                                       .addLevelIfJmp(level, l);
                                }
>>>>>>> b2ea5089

                                int retValIndex = -1;
                                if (om.getReturnParameter() != -1) {
                                    asm.dupArrayValue(opcode);
                                    retValIndex = storeNewLocal(retType);
                                }

                                loadArguments(
                                    localVarArg(vr.getArgIdx(INDEX_PTR), Type.INT_TYPE, argsIndex[INDEX_PTR]),
                                    localVarArg(vr.getArgIdx(INSTANCE_PTR), arrtype, argsIndex[INSTANCE_PTR]),
                                    constArg(om.getClassNameParameter(), className.replace("/", ".")),
                                    constArg(om.getMethodParameter(), getName(om.isMethodFqn())),
                                    localVarArg(om.getReturnParameter(), retType, retValIndex),
                                    localVarArg(om.getSelfParameter(), Type.getObjectType(className), 0));
                                invokeBTraceAction(asm, om);

                                if (l != null) {
                                    mv.visitLabel(l);
                                }
                            }
                        }
                    }
                };// </editor-fold>

            case ARRAY_SET:
                // <editor-fold defaultstate="collapsed" desc="Array Set Instrumentor">
                return new ArrayAccessInstrumentor(mv, className, superName, access, name, desc) {
                    int[] argsIndex = new int[]{-1, -1, -1};
                    final private int INSTANCE_PTR = 0, INDEX_PTR = 1, VALUE_PTR = 2;

                    @Override
                    protected void onBeforeArrayStore(int opcode) {
                        Type elementType = TypeUtils.getElementType(opcode);
                        Type arrayType = TypeUtils.getArrayType(opcode);

                        addExtraTypeInfo(om.getSelfParameter(), Type.getObjectType(className));
                        ValidationResult vr = validateArguments(om, isStatic(), actionArgTypes, new Type[]{arrayType, Type.INT_TYPE, elementType});
                        if (vr.isValid()) {
                            if (!vr.isAny()) {
                                argsIndex[VALUE_PTR] = storeNewLocal(elementType);
                                asm.dup2();
                                argsIndex[INDEX_PTR] = storeNewLocal(Type.INT_TYPE);
                                argsIndex[INSTANCE_PTR] = storeNewLocal(TypeUtils.getArrayType(opcode));
                                asm.loadLocal(elementType, argsIndex[VALUE_PTR]);
                            }

<<<<<<< HEAD
                            Label l = levelCheckBefore(om, btraceClassName);
=======
                            Label l = null;
                            Level level = om.getLevel();
                            if (isLevelCheck(level)) {
                                l = new Label();
                                asm.getStatic(btraceClassName, "$btrace$$level", Type.INT_TYPE.getDescriptor())
                                   .ldc(level.getValue());
                                if (where == Where.AFTER) {
                                    // must store the level in a local var to be consistent
                                    asm.sub(Type.INT_TYPE).dup();
                                    levelCheckVar = storeNewLocal(Type.INT_TYPE);
                                    asm.addLevelIfJmp(level, l);
                                } else {
                                    asm.addLevelCmp(level, l);;
                                }
                            }
>>>>>>> b2ea5089

                            if (where == Where.BEFORE) {
                                loadArguments(
                                    localVarArg(vr.getArgIdx(INSTANCE_PTR), arrayType, argsIndex[INSTANCE_PTR]),
                                    localVarArg(vr.getArgIdx(INDEX_PTR), Type.INT_TYPE, argsIndex[INDEX_PTR]),
                                    localVarArg(vr.getArgIdx(VALUE_PTR), elementType, argsIndex[VALUE_PTR]),
                                    constArg(om.getClassNameParameter(), className.replace("/", ".")),
                                    constArg(om.getMethodParameter(), getName(om.isMethodFqn())),
                                    localVarArg(om.getSelfParameter(), Type.getObjectType(className), 0));

                                invokeBTraceAction(asm, om);
                            }
                            if (l != null) {
                                mv.visitLabel(l);
                            }
                        }
                    }

                    @Override
                    protected void onAfterArrayStore(int opcode) {
                        if (where == Where.AFTER) {
                            Type elementType = TypeUtils.getElementType(opcode);
                            Type arrayType = TypeUtils.getArrayType(opcode);

                            addExtraTypeInfo(om.getSelfParameter(), Type.getObjectType(className));
                            ValidationResult vr = validateArguments(om, isStatic(), actionArgTypes, new Type[]{arrayType, Type.INT_TYPE, elementType});
                            if (vr.isValid()) {
<<<<<<< HEAD
                                Label l = levelCheckAfter(om, btraceClassName);

=======
                                Label l = null;
                                Level level = om.getLevel();
                                if (isLevelCheck(level)) {
                                    l = new Label();
                                    asm.loadLocal(Type.INT_TYPE, levelCheckVar)
                                       .addLevelIfJmp(level, l);
                                }
>>>>>>> b2ea5089
                                loadArguments(
                                    localVarArg(vr.getArgIdx(INSTANCE_PTR), arrayType, argsIndex[INSTANCE_PTR]),
                                    localVarArg(vr.getArgIdx(INDEX_PTR), Type.INT_TYPE, argsIndex[INDEX_PTR]),
                                    localVarArg(vr.getArgIdx(VALUE_PTR), elementType, argsIndex[VALUE_PTR]),
                                    constArg(om.getClassNameParameter(), className.replace("/", ".")),
                                    constArg(om.getMethodParameter(), getName(om.isMethodFqn())),
                                    localVarArg(om.getSelfParameter(), Type.getObjectType(className), 0));

                                invokeBTraceAction(asm, om);
                                if (l != null) {
                                    mv.visitLabel(l);
                                }
                            }
                        }
                    }
                };// </editor-fold>

            case CALL:
                // <editor-fold defaultstate="collapsed" desc="Method Call Instrumentor">
                return new MethodCallInstrumentor(mv, className, superName, access, name, desc) {

                    private final String localClassName = loc.getClazz();
                    private final String localMethodName = loc.getMethod();
                    private int returnVarIndex = -1;

                    int[] backupArgsIndices;
                    private boolean generatingCode = false;

                    private void injectBtrace(ValidationResult vr, final String method, final Type[] callArgTypes, final Type returnType) {
                        ArgumentProvider[] actionArgs = new ArgumentProvider[actionArgTypes.length + 7];
                        for(int i=0;i<vr.getArgCnt();i++) {
                            int index = vr.getArgIdx(i);
                            Type t = actionArgTypes[index];
                            if (TypeUtils.isAnyTypeArray(t)) {
                                if (i < backupArgsIndices.length - 1) {
                                    actionArgs[i] = anytypeArg(index, backupArgsIndices[i+1], callArgTypes);
                                } else {
                                    actionArgs[i] = new ArgumentProvider(asm, index) {

                                        @Override
                                        protected void doProvide() {
                                            asm.push(0)
                                               .newArray(TypeUtils.objectType);
                                        }
                                    };
                                }
                            } else {
                                actionArgs[i] = localVarArg(index, actionArgTypes[index], backupArgsIndices[i+1]);
                            }
                        }
                        actionArgs[actionArgTypes.length] = localVarArg(om.getReturnParameter(), returnType, returnVarIndex);
                        actionArgs[actionArgTypes.length + 1] = localVarArg(om.getTargetInstanceParameter(), TypeUtils.objectType, backupArgsIndices.length == 0 ? -1 : backupArgsIndices[0]);
                        actionArgs[actionArgTypes.length + 2] = constArg(om.getTargetMethodOrFieldParameter(), method);
                        actionArgs[actionArgTypes.length + 3] = constArg(om.getClassNameParameter(), className);
                        actionArgs[actionArgTypes.length + 4] = constArg(om.getMethodParameter(), getName(om.isMethodFqn()));
                        actionArgs[actionArgTypes.length + 5] = localVarArg(om.getSelfParameter(), Type.getObjectType(className), 0);
                        actionArgs[actionArgTypes.length + 6] = new ArgumentProvider(asm, om.getDurationParameter()) {
                            @Override
                            public void doProvide() {
                                MethodTrackingExpander.DURATION.insert(mv);
                            }
                        };

                        loadArguments(actionArgs);

                        invokeBTraceAction(asm, om);
                    }

                    @Override
                    protected void onBeforeCallMethod(int opcode, String cOwner, String cName, String cDesc) {
                        if (isStatic() && om.getSelfParameter() > -1) {
                            return; // invalid combination; a static method can not provide *this*
                        }
                        if (matches(localClassName, cOwner.replace('/', '.'))
                                && matches(localMethodName, cName)
                                && typeMatches(loc.getType(), cDesc)) {

                            /*
                            * Generate a synthetic method id for the method call.
                            * It will be diferent from the 'native' method id
                            * in order to prevent double accounting for one hit.
                            */
                            int parentMid = MethodID.getMethodId(className, name, desc);
                            int mid = MethodID.getMethodId("c$" + parentMid + "$" + cOwner, cName, cDesc);

                            String method = (om.isTargetMethodOrFieldFqn() ? (cOwner + ".") : "") + cName + (om.isTargetMethodOrFieldFqn() ? cDesc : "");
                            Type[] calledMethodArgs = Type.getArgumentTypes(cDesc);
                            addExtraTypeInfo(om.getSelfParameter(), Type.getObjectType(className));
                            if (where == Where.AFTER) {
                                addExtraTypeInfo(om.getReturnParameter(), Type.getReturnType(cDesc));
                            }
                            ValidationResult vr = validateArguments(om, isStatic(), actionArgTypes, calledMethodArgs);
                            if (vr.isValid()) {
                                boolean isStaticCall = (opcode == INVOKESTATIC);
                                if (isStaticCall) {
                                    if (om.getTargetInstanceParameter() != -1) {
                                        return;

                                    }
                                } else {
                                    if (where == Where.BEFORE && cName.equals(CONSTRUCTOR)) {
                                        return;
                                    }
                                }
                                if (!generatingCode) {
                                    try {
                                        generatingCode = true;
                                        if (om.getDurationParameter() != -1) {
                                            MethodTrackingExpander.ENTRY.insert(mv,
                                                MethodTrackingExpander.$MEAN +
                                                    "=" +
                                                    om.getSamplerMean(),
                                                MethodTrackingExpander.$SAMPLER +
                                                    "=" +
                                                    om.getSamplerKind(),
                                                MethodTrackingExpander.$TIMED,
                                                MethodTrackingExpander.$METHODID +
                                                    "=" +
                                                    mid,
                                                MethodTrackingExpander.$LEVEL +
<<<<<<< HEAD
                                                "=" + getLevelStrSafe(om)
=======
                                                "=" + om.getLevel().getValue(),
                                                MethodTrackingExpander.$LEVEL_COND +
                                                    "=" + om.getLevel().getKind()
>>>>>>> b2ea5089
                                            );
                                        } else {
                                            MethodTrackingExpander.ENTRY.insert(mv,
                                                MethodTrackingExpander.$MEAN +
                                                    "=" +
                                                    om.getSamplerMean(),
                                                MethodTrackingExpander.$SAMPLER +
                                                    "=" +
                                                    om.getSamplerKind(),
                                                MethodTrackingExpander.$METHODID +
                                                    "=" +
                                                    mid,
                                                MethodTrackingExpander.$LEVEL +
<<<<<<< HEAD
                                                "=" + getLevelStrSafe(om)
=======
                                                "=" + om.getLevel().getValue(),
                                                MethodTrackingExpander.$LEVEL_COND +
                                                    "=" + om.getLevel().getKind()
>>>>>>> b2ea5089
                                            );
                                        }
                                    } finally {
                                        generatingCode = false;
                                    }
                                }


                                Type[] argTypes = Type.getArgumentTypes(cDesc);
                                boolean shouldBackup = !vr.isAny() || om.getTargetInstanceParameter() != -1;

                                // will store the call args into local variables
                                backupArgsIndices = shouldBackup ? backupStack(argTypes, isStaticCall) : new int[0];

                                if (where == Where.BEFORE) {
                                    MethodTrackingExpander.TEST_SAMPLE.insert(mv,
                                        MethodTrackingExpander.$METHODID +
                                            "=" +
                                            mid
                                    );
<<<<<<< HEAD
                                    Label l = levelCheckBefore(om, btraceClassName);

=======
                                    Label l = null;
                                    Level level = om.getLevel();
                                    if (isLevelCheck(level)) {
                                        l = new Label();
                                        asm.getStatic(btraceClassName, "$btrace$$level", Type.INT_TYPE.getDescriptor())
                                           .ldc(level.getValue());
                                        if (where == Where.AFTER) {
                                            // must store the level in a local var to be consistent
                                            asm.sub(Type.INT_TYPE).dup();
                                            levelCheckVar = storeNewLocal(Type.INT_TYPE);
                                            asm.addLevelIfJmp(level, l);
                                        } else {
                                            asm.addLevelCmp(level, l);;
                                        }
                                    }
>>>>>>> b2ea5089
                                    injectBtrace(vr, method, argTypes, Type.getReturnType(cDesc));
                                    if (l != null) {
                                        mv.visitLabel(l);
                                    }
                                    MethodTrackingExpander.ELSE_SAMPLE.insert(mv);
                                }

                                // put the call args back on stack so the method call can find them
                                if (shouldBackup) {
                                    restoreStack(backupArgsIndices, argTypes, isStaticCall);
                                }
                            }
                        }
                    }

                    @Override
                    protected void onAfterCallMethod(int opcode,
                            String cOwner, String cName, String cDesc) {
                        if (isStatic() && om.getSelfParameter() != -1) {
                            return;
                        }
                        if (matches(localClassName, cOwner.replace('/', '.'))
                            && matches(localMethodName, cName)
                            && typeMatches(loc.getType(), cDesc)) {

                            int parentMid = MethodID.getMethodId(className, name, desc);
                            int mid = MethodID.getMethodId("c$" + parentMid + "$" + cOwner, cName, cDesc);

                            Type returnType = Type.getReturnType(cDesc);
                            Type[] calledMethodArgs = Type.getArgumentTypes(cDesc);
                            addExtraTypeInfo(om.getSelfParameter(), Type.getObjectType(className));
                            addExtraTypeInfo(om.getReturnParameter(), returnType);
                            ValidationResult vr = validateArguments(om, isStatic(), actionArgTypes, calledMethodArgs);
                            if (vr.isValid()) {
                                if (om.getDurationParameter() == -1) {
                                    MethodTrackingExpander.EXIT.insert(mv);
                                }
                                if (where == Where.AFTER) {
                                    if (om.getDurationParameter() != -1) {
                                        MethodTrackingExpander.TEST_SAMPLE.insert(mv,
                                            MethodTrackingExpander.$TIMED,
                                            MethodTrackingExpander.$METHODID
                                                + "="
                                                + mid
                                        );
                                    } else {
                                        MethodTrackingExpander.TEST_SAMPLE.insert(mv,
                                            MethodTrackingExpander.$METHODID
                                                + "="
                                                + mid
                                        );
                                    }

<<<<<<< HEAD
                                    Label l = levelCheckAfter(om, btraceClassName);
=======
                                    Label l = null;
                                    Level level = om.getLevel();
                                    if (isLevelCheck(level)) {
                                        l = new Label();
                                        if (levelCheckVar != Integer.MIN_VALUE) {
                                            asm.loadLocal(Type.INT_TYPE, levelCheckVar)
                                               .addLevelIfJmp(level, l);
                                        } else {
                                            asm.addLevelCheck(btraceClassName, level, l);
                                        }
                                    }
>>>>>>> b2ea5089

                                    String method = cName + cDesc;
                                    boolean withReturn = om.getReturnParameter() != -1 && returnType != Type.VOID_TYPE;
                                    if (withReturn) {
                                        // store the return value to a local variable
                                        int index = storeNewLocal(returnType);
                                        returnVarIndex = index;
                                    }
                                    // will also retrieve the call args and the return value from the backup variables
                                    injectBtrace(vr, method, calledMethodArgs, returnType);
                                    if (withReturn) {
                                        if (Type.getReturnType(om.getTargetDescriptor()).getSort() == Type.VOID) {
                                            asm.loadLocal(returnType, returnVarIndex); // restore the return value
                                        }
                                    }
                                    if (l != null) {
                                        mv.visitLabel(l);
                                    }
                                    MethodTrackingExpander.ELSE_SAMPLE.insert(mv);
                                    if (this.parent == null) {
                                        MethodTrackingExpander.RESET.insert(mv);
                                    }
                                }
                            }
                        }
                    }


                };// </editor-fold>

            case CATCH:
                // <editor-fold defaultstate="collapsed" desc="Catch Instrumentor">
                return new CatchInstrumentor(mv, className, superName, access, name, desc) {
                    @Override
                    protected void onCatch(String type) {
                        Type exctype = Type.getObjectType(type);
                        addExtraTypeInfo(om.getSelfParameter(), Type.getObjectType(className));
                        ValidationResult vr = validateArguments(om, isStatic(), actionArgTypes, new Type[]{exctype});
                        if (vr.isValid()) {
                            int index = -1;
<<<<<<< HEAD
                            Label l = levelCheck(om, btraceClassName);
=======
                            Label l = null;
                            Level level = om.getLevel();
                            if (isLevelCheck(level)) {
                                l = new Label();
                                asm.addLevelCheck(btraceClassName, level, l);
                            }
>>>>>>> b2ea5089

                            if (!vr.isAny()) {
                                asm.dup();
                                index = storeNewLocal(exctype);
                            }
                            loadArguments(
                                localVarArg(vr.getArgIdx(0), exctype, index),
                                constArg(om.getClassNameParameter(), className),
                                constArg(om.getMethodParameter(), getName(om.isMethodFqn())),
                                localVarArg(om.getSelfParameter(), Type.getObjectType(className), 0));

                            invokeBTraceAction(asm, om);
                            if (l != null) {
                                mv.visitLabel(l);
                            }
                        }
                    }
                };// </editor-fold>

            case CHECKCAST:
                // <editor-fold defaultstate="collapsed" desc="CheckCast Instrumentor">
                return new TypeCheckInstrumentor(mv, className, superName, access, name, desc) {

                    private void callAction(int opcode, String desc) {
                        if (opcode == Opcodes.CHECKCAST) {
                            // TODO not really usefull
                            // It would be better to check for the original and desired type
                            Type castType = Type.getObjectType(desc);
                            addExtraTypeInfo(om.getSelfParameter(), Type.getObjectType(className));
                            ValidationResult vr = validateArguments(om, isStatic(), actionArgTypes, new Type[]{castType});
                            if (vr.isValid()) {
                                int castTypeIndex = -1;
<<<<<<< HEAD
                                Label l = levelCheck(om, btraceClassName);

=======
                                Label l = null;
                                Level level = om.getLevel();
                                if (isLevelCheck(level)) {
                                    l = new Label();
                                    asm.addLevelCheck(btraceClassName, level, l);
                                }
>>>>>>> b2ea5089
                                if (!vr.isAny()) {
                                    asm.dup();
                                    castTypeIndex = storeNewLocal(castType);
                                }
                                loadArguments(
                                    localVarArg(vr.getArgIdx(0), castType, castTypeIndex),
                                    constArg(om.getClassNameParameter(), className.replace("/", ".")),
                                    constArg(om.getMethodParameter(), getName(om.isMethodFqn())),
                                    localVarArg(om.getSelfParameter(), Type.getObjectType(className), 0));

                                invokeBTraceAction(asm, om);
                                if (l != null) {
                                    mv.visitLabel(l);
                                }
                            }
                        }
                    }

                    @Override
                    protected void onBeforeTypeCheck(int opcode, String desc) {
                        if (where == Where.BEFORE) {
                            callAction(opcode, desc);
                        }
                    }

                    @Override
                    protected void onAfterTypeCheck(int opcode, String desc) {
                        if (where == Where.AFTER) {
                            callAction(opcode, desc);
                        }
                    }
                };// </editor-fold>

            case ENTRY:
                // <editor-fold defaultstate="collapsed" desc="Method Entry Instrumentor">
                return new MethodReturnInstrumentor(mv, className, superName, access, name, desc) {
                    private final ValidationResult vr;

                    {
                        Type[] calledMethodArgs = Type.getArgumentTypes(getDescriptor());
                        addExtraTypeInfo(om.getSelfParameter(), Type.getObjectType(className));
                        vr = validateArguments(om, isStatic(), actionArgTypes, calledMethodArgs);
                    }

                    private void injectBtrace() {
                        ArgumentProvider[] actionArgs = new ArgumentProvider[actionArgTypes.length + 3];
                        int ptr = isStatic() ? 0 : 1;
                        for(int i=0;i<vr.getArgCnt();i++) {
                            int index = vr.getArgIdx(i);
                            Type t = actionArgTypes[index];
                            if (TypeUtils.isAnyTypeArray(t)) {
                                actionArgs[i] = anytypeArg(index, ptr);
                                ptr++;
                            } else {
                                actionArgs[i] = localVarArg(index, t, ptr);
                                ptr += actionArgTypes[index].getSize();
                            }
                        }
                        actionArgs[actionArgTypes.length] = constArg(om.getMethodParameter(), getName(om.isMethodFqn()));
                        actionArgs[actionArgTypes.length + 1] = constArg(om.getClassNameParameter(), className.replace("/", "."));
                        actionArgs[actionArgTypes.length + 2] = localVarArg(om.getSelfParameter(), Type.getObjectType(className), 0);
                        loadArguments(actionArgs);

                        invokeBTraceAction(asm, om);
                    }

                    @Override
                    protected void visitMethodPrologue() {
                        if (vr.isValid() || vr.isAny()) {
                            if (om.getSamplerKind() != Sampled.Sampler.None) {
                                MethodTrackingExpander.ENTRY.insert(mv,
                                    MethodTrackingExpander.$SAMPLER +
                                        "=" + om.getSamplerKind(),
                                    MethodTrackingExpander.$MEAN +
                                        "=" + om.getSamplerMean(),
                                    MethodTrackingExpander.$LEVEL +
<<<<<<< HEAD
                                        "=" + getLevelStrSafe(om)
=======
                                        "=" + om.getLevel().getValue(),
                                    MethodTrackingExpander.$LEVEL_COND +
                                        "=" + om.getLevel().getKind()
>>>>>>> b2ea5089
                                );
                            }
                        }
                        super.visitMethodPrologue();
                    }

                    @Override
                    protected void onMethodEntry() {
                        if (vr.isValid() || vr.isAny()) {
                            if (om.getSamplerKind() != Sampled.Sampler.None) {
                                MethodTrackingExpander.TEST_SAMPLE.insert(mv, MethodTrackingExpander.$TIMED);
<<<<<<< HEAD
=======
                            }
                            Label l = null;
                            Level level = om.getLevel();
                            if (isLevelCheck(level)) {
                                l = new Label();
                                asm.addLevelCheck(btraceClassName, level, l);
>>>>>>> b2ea5089
                            }
                            Label l = levelCheck(om, btraceClassName);

                            if (numActionArgs == 0) {
                                invokeBTraceAction(asm, om);
                            } else {
                                injectBtrace();
                            }
                            if (l != null) {
                                mv.visitLabel(l);
                            }
                            if (om.getSamplerKind() != Sampled.Sampler.None) {
                                MethodTrackingExpander.ELSE_SAMPLE.insert(mv);
                            }
                        }
                    }

                    @Override
                    protected void onMethodReturn(int opcode) {
                        if (vr.isValid() || vr.isAny()) {
                            if (om.getSamplerKind() == Sampled.Sampler.Adaptive) {
                                MethodTrackingExpander.EXIT.insert(mv);
                            }
                        }
                    }
                };// </editor-fold>

            case ERROR:
                // <editor-fold defaultstate="collapsed" desc="Error Instrumentor">
                ErrorReturnInstrumentor eri = new ErrorReturnInstrumentor(mv, className, superName, access, name, desc) {
                    ValidationResult vr;
                    {
                        addExtraTypeInfo(om.getSelfParameter(), Type.getObjectType(className));
                        vr = validateArguments(om, isStatic(), actionArgTypes, new Type[]{TypeUtils.throwableType});
                    }

                    @Override
                    protected void onErrorReturn() {
                        if (vr.isValid()) {
                            int throwableIndex = -1;

                            MethodTrackingExpander.TEST_SAMPLE.insert(mv, MethodTrackingExpander.$TIMED);

                            if (!vr.isAny()) {
                                asm.dup();
                                throwableIndex = storeNewLocal(TypeUtils.throwableType);
                            }

                            ArgumentProvider[] actionArgs = new ArgumentProvider[5];

                            actionArgs[0] = localVarArg(vr.getArgIdx(0), TypeUtils.throwableType, throwableIndex);
                            actionArgs[1] = constArg(om.getClassNameParameter(), className.replace("/", "."));
                            actionArgs[2] = constArg(om.getMethodParameter(), getName(om.isMethodFqn()));
                            actionArgs[3] = localVarArg(om.getSelfParameter(), Type.getObjectType(className), 0);
                            actionArgs[4] = new ArgumentProvider(asm, om.getDurationParameter()) {
                                @Override
                                public void doProvide() {
                                    MethodTrackingExpander.DURATION.insert(mv);
                                }
                            };

<<<<<<< HEAD
                            Label l = levelCheck(om, btraceClassName);

=======
                            Label l = null;
                            Level level = om.getLevel();
                            if (isLevelCheck(level)) {
                                l = new Label();
                                asm.addLevelCheck(btraceClassName, level, l);
                            }
>>>>>>> b2ea5089
                            loadArguments(actionArgs);

                            invokeBTraceAction(asm, om);
                            if (l != null) {
                                mv.visitLabel(l);
                            }
                            MethodTrackingExpander.ELSE_SAMPLE.insert(mv);
                        }
                    }

                    private boolean generatingCode = false;

                    @Override
                    protected void visitMethodPrologue() {
                        if (vr.isValid()) {
                            if (!generatingCode) {
                                try {
                                    generatingCode = true;
                                    if (om.getDurationParameter() != -1) {
                                        MethodTrackingExpander.ENTRY.insert(mv,
                                            MethodTrackingExpander.$MEAN +
                                                "=" +
                                                om.getSamplerMean(),
                                            MethodTrackingExpander.$SAMPLER +
                                                "=" +
                                                om.getSamplerKind(),
                                            MethodTrackingExpander.$TIMED,
                                            MethodTrackingExpander.$LEVEL +
<<<<<<< HEAD
                                                "=" + getLevelStrSafe(om)
=======
                                                "=" + om.getLevel().getValue(),
                                            MethodTrackingExpander.$LEVEL_COND +
                                                "=" + om.getLevel().getKind()
>>>>>>> b2ea5089
                                        );
                                    } else {
                                        MethodTrackingExpander.ENTRY.insert(mv,
                                            MethodTrackingExpander.$MEAN +
                                                "=" +
                                                om.getSamplerMean(),
                                            MethodTrackingExpander.$SAMPLER +
                                                "=" +
                                                om.getSamplerKind(),
                                            MethodTrackingExpander.$LEVEL +
<<<<<<< HEAD
                                                "=" + getLevelStrSafe(om)
=======
                                                "=" + om.getLevel().getValue(),
                                            MethodTrackingExpander.$LEVEL_COND +
                                                "=" + om.getLevel().getKind()
>>>>>>> b2ea5089
                                        );
                                    }
                                } finally {
                                    generatingCode = false;
                                }
                            }
                        }
                        super.visitMethodPrologue();
                    }
                };
                return eri;
            // </editor-fold>            // </editor-fold>

            case FIELD_GET:
                // <editor-fold defaultstate="collapsed" desc="Field Get Instrumentor">
                return new FieldAccessInstrumentor(mv, className, superName, access, name, desc) {

                    int calledInstanceIndex = Integer.MIN_VALUE;
                    private final String targetClassName = loc.getClazz();
                    private final String targetFieldName = (om.isTargetMethodOrFieldFqn() ? targetClassName + "." : "") + loc.getField();

                    @Override
                    protected void onBeforeGetField(int opcode, String owner,
                            String name, String desc) {
                        if (om.getTargetInstanceParameter() != -1 && isStaticAccess) {
                            return;
                        }
                        if (matches(targetClassName, owner.replace('/', '.'))
                                && matches(targetFieldName, name)) {

                            Type fldType = Type.getType(desc);
                            addExtraTypeInfo(om.getSelfParameter(), Type.getObjectType(className));
                            if (where == Where.AFTER) {
                                addExtraTypeInfo(om.getReturnParameter(), fldType);
                            }
                            ValidationResult vr = validateArguments(om, isStatic(), actionArgTypes, new Type[0]);
                            if (vr.isValid()) {
                                if (om.getTargetInstanceParameter() != -1) {
                                    asm.dup();
                                    calledInstanceIndex = storeNewLocal(TypeUtils.objectType);
                                }

<<<<<<< HEAD
                                Label l = levelCheckBefore(om, btraceClassName);
=======
                                Label l = null;
                                Level level = om.getLevel();
                                if (isLevelCheck(level)) {
                                    l = new Label();
                                    asm.getStatic(btraceClassName, "$btrace$$level", Type.INT_TYPE.getDescriptor())
                                       .ldc(level.getValue());
                                    if (where == Where.AFTER) {
                                        // must store the level in a local var to be consistent
                                        asm.sub(Type.INT_TYPE).dup();
                                        levelCheckVar = storeNewLocal(Type.INT_TYPE);
                                        asm.addLevelIfJmp(level, l);
                                    } else {
                                        asm.addLevelCmp(level, l);;
                                    }
                                }
>>>>>>> b2ea5089

                                if (where == Where.BEFORE) {
                                    loadArguments(
                                        localVarArg(om.getTargetInstanceParameter(), TypeUtils.objectType, calledInstanceIndex),
                                        constArg(om.getTargetMethodOrFieldParameter(), targetFieldName),
                                        constArg(om.getClassNameParameter(), className.replace("/", ".")),
                                        constArg(om.getMethodParameter(), getName(om.isMethodFqn())),
                                        localVarArg(om.getSelfParameter(), Type.getObjectType(className), 0));

                                    invokeBTraceAction(asm, om);
                                }
                                if (l != null) {
                                    mv.visitLabel(l);
                                }
                            }
                        }
                    }

                    @Override
                    protected void onAfterGetField(int opcode, String owner,
                            String name, String desc) {
                        if (om.getTargetInstanceParameter() != -1 && isStaticAccess) {
                            return;
                        }
                        if (where == Where.AFTER
                                && matches(targetClassName, owner.replace('/', '.'))
                                && matches(targetFieldName, name)) {
                            Type fldType = Type.getType(desc);

                            addExtraTypeInfo(om.getSelfParameter(), Type.getObjectType(className));
                            addExtraTypeInfo(om.getReturnParameter(), fldType);
                            ValidationResult vr = validateArguments(om, isStatic(), actionArgTypes, new Type[0]);
                            if (vr.isValid()) {
                                int returnValIndex = -1;
<<<<<<< HEAD
                                Label l = levelCheckAfter(om, btraceClassName);

=======
                                Label l = null;
                                Level level = om.getLevel();
                                if (isLevelCheck(level)) {
                                    l = new Label();
                                    asm.loadLocal(Type.INT_TYPE, levelCheckVar)
                                       .addLevelIfJmp(level, l);
                                }
>>>>>>> b2ea5089
                                if (om.getReturnParameter() != -1) {
                                    asm.dupValue(desc);
                                    returnValIndex = storeNewLocal(fldType);
                                }

                                loadArguments(
                                    localVarArg(om.getTargetInstanceParameter(), TypeUtils.objectType, calledInstanceIndex),
                                    constArg(om.getTargetMethodOrFieldParameter(), targetFieldName),
                                    localVarArg(om.getReturnParameter(), fldType, returnValIndex),
                                    constArg(om.getClassNameParameter(), className.replace("/", ".")),
                                    constArg(om.getMethodParameter(), getName(om.isMethodFqn())),
                                    localVarArg(om.getSelfParameter(), Type.getObjectType(className), 0));

                                invokeBTraceAction(asm, om);
                                if (l != null) {
                                    mv.visitLabel(l);
                                }
                            }
                        }
                    }
                };// </editor-fold>

            case FIELD_SET:
                // <editor-fold defaultstate="collapsed" desc="Field Set Instrumentor">
                return new FieldAccessInstrumentor(mv, className, superName, access, name, desc) {
                    private final String targetClassName = loc.getClazz();
                    private final String targetFieldName = (om.isTargetMethodOrFieldFqn() ? targetClassName + "." : "") + loc.getField();
                    private int calledInstanceIndex = Integer.MIN_VALUE;
                    private int fldValueIndex = -1;

                    @Override
                    protected void onBeforePutField(int opcode, String owner,
                            String name, String desc) {
                        if (om.getTargetInstanceParameter() != -1 && isStaticAccess) {
                            return;
                        }
                        if (matches(targetClassName, owner.replace('/', '.'))
                                && matches(targetFieldName, name)) {

                            Type fieldType = Type.getType(desc);

                            addExtraTypeInfo(om.getSelfParameter(), Type.getObjectType(className));
                            ValidationResult vr = validateArguments(om, isStatic(), actionArgTypes, new Type[]{fieldType});

                            if (vr.isValid()) {
                                if (!vr.isAny()) {
                                    // store the field value
                                    fldValueIndex = storeNewLocal(fieldType);
                                }

                                if (om.getTargetInstanceParameter() != -1) {
                                    asm.dup();
                                    calledInstanceIndex = storeNewLocal(TypeUtils.objectType);
                                }

                                if (!vr.isAny()) {
                                    // need to put the set value back on stack
                                    asm.loadLocal(fieldType, fldValueIndex);
                                }

<<<<<<< HEAD
                                Label l = levelCheckBefore(om, btraceClassName);
=======
                                Label l = null;
                                Level level = om.getLevel();
                                if (isLevelCheck(level)) {
                                    l = new Label();
                                    asm.getStatic(btraceClassName, "$btrace$$level", Type.INT_TYPE.getDescriptor())
                                       .ldc(level.getValue());
                                    if (where == Where.AFTER) {
                                        // must store the level in a local var to be consistent
                                        asm.sub(Type.INT_TYPE).dup();
                                        levelCheckVar = storeNewLocal(Type.INT_TYPE);
                                        asm.addLevelIfJmp(level, l);
                                    } else {
                                        asm.addLevelCmp(level, l);
                                    }
                                }
>>>>>>> b2ea5089

                                if (where == Where.BEFORE) {
                                    loadArguments(
                                        localVarArg(vr.getArgIdx(0), fieldType, fldValueIndex),
                                        localVarArg(om.getTargetInstanceParameter(), TypeUtils.objectType, calledInstanceIndex),
                                        constArg(om.getTargetMethodOrFieldParameter(), targetFieldName),
                                        constArg(om.getClassNameParameter(), className.replace("/", ".")),
                                        constArg(om.getMethodParameter(), getName(om.isMethodFqn())),
                                        localVarArg(om.getSelfParameter(), Type.getObjectType(className), 0));

                                    invokeBTraceAction(asm, om);
                                }
                                if (l != null) {
                                    mv.visitLabel(l);
                                }
                            }
                        }
                    }

                    @Override
                    protected void onAfterPutField(int opcode,
                            String owner, String name, String desc) {
                        if (om.getTargetInstanceParameter() != -1 && isStaticAccess) {
                            return;

                        }
                        if (where == Where.AFTER
                                && matches(targetClassName, owner.replace('/', '.'))
                                && matches(targetFieldName, name)) {
                            Type fieldType = Type.getType(desc);

                            addExtraTypeInfo(om.getSelfParameter(), Type.getObjectType(className));
                            ValidationResult vr = validateArguments(om, isStatic(), actionArgTypes, new Type[]{fieldType});

                            if (vr.isValid()) {
<<<<<<< HEAD
                                Label l = levelCheckAfter(om, btraceClassName);
=======
                                Label l = null;
                                Level level = om.getLevel();
                                if (isLevelCheck(level)) {
                                    l = new Label();
                                    asm.loadLocal(Type.INT_TYPE, levelCheckVar)
                                       .addLevelIfJmp(level, l);
                                }
>>>>>>> b2ea5089

                                loadArguments(
                                        localVarArg(vr.getArgIdx(0), fieldType, fldValueIndex),
                                        localVarArg(om.getTargetInstanceParameter(), TypeUtils.objectType, calledInstanceIndex),
                                        constArg(om.getTargetMethodOrFieldParameter(), targetFieldName),
                                        constArg(om.getClassNameParameter(), className.replace("/", ".")),
                                        constArg(om.getMethodParameter(), getName(om.isMethodFqn())),
                                        localVarArg(om.getSelfParameter(), Type.getObjectType(className), 0));

                                invokeBTraceAction(asm, om);
                                if (l != null) {
                                    mv.visitLabel(l);
                                }
                            }
                        }
                    }
                };// </editor-fold>

            case INSTANCEOF:
                // <editor-fold defaultstate="collapsed" desc="InstanceOf Instrumentor">
                return new TypeCheckInstrumentor(mv, className, superName, access, name, desc) {
                    ValidationResult vr;
                    Type castType = TypeUtils.objectType;
                    int castTypeIndex = -1;

                    {
                        addExtraTypeInfo(om.getSelfParameter(), Type.getObjectType(className));
                    }

                    private void callAction(int opcode, String desc) {
                        // TODO not really usefull
                        // It would be better to check for the original and desired type

                        if (vr.isValid()) {
<<<<<<< HEAD
                            Label l = levelCheck(om, btraceClassName);

=======
                            Label l = null;
                            Level level = om.getLevel();
                            if (isLevelCheck(level)) {
                                l = new Label();
                                asm.addLevelCheck(btraceClassName, level, l);
                            }
>>>>>>> b2ea5089
                            loadArguments(
                                localVarArg(vr.getArgIdx(0), castType, castTypeIndex),
                                constArg(om.getClassNameParameter(), className.replace("/", ".")),
                                constArg(om.getMethodParameter(), getName(om.isMethodFqn())),
                                localVarArg(om.getSelfParameter(), Type.getObjectType(className), 0));

                            invokeBTraceAction(asm, om);
                            if (l != null) {
                                mv.visitLabel(l);
                            }
                        }
                    }

                    @Override
                    protected void onBeforeTypeCheck(int opcode, String desc) {
                        if (opcode == Opcodes.INSTANCEOF) {
                            castType = Type.getObjectType(desc);
                            vr = validateArguments(om, isStatic(), actionArgTypes, new Type[]{castType});
                            if (vr.isValid()) {
                                if (!vr.isAny()) {
                                    asm.dup();
                                    castTypeIndex = storeNewLocal(castType);
                                }
                                if (where == Where.BEFORE) {
                                    callAction(opcode, desc);
                                }
                            }
                        }
                    }

                    @Override
                    protected void onAfterTypeCheck(int opcode, String desc) {
                        if (opcode == Opcodes.INSTANCEOF) {
                            castType = Type.getObjectType(desc);
                            vr = validateArguments(om, isStatic(), actionArgTypes, new Type[]{castType});
                            if (vr.isValid()) {
                                if (where == Where.AFTER) {
                                    callAction(opcode, desc);
                                }
                            }
                        }
                    }
                };// </editor-fold>

            case LINE:
                // <editor-fold defaultstate="collapsed" desc="Line Instrumentor">
                return new LineNumberInstrumentor(mv, className, superName, access, name, desc) {

                    private final int onLine = loc.getLine();

                    private void callOnLine(int line) {
                        addExtraTypeInfo(om.getSelfParameter(), Type.getObjectType(className));
                        ValidationResult vr = validateArguments(om, isStatic(), actionArgTypes, new Type[]{Type.INT_TYPE});
                        if (vr.isValid()) {
<<<<<<< HEAD
                            Label l = levelCheck(om, btraceClassName);
=======
                            Label l = null;
                            Level level = om.getLevel();
                            if (isLevelCheck(level)) {
                                l = new Label();
                                asm.addLevelCheck(btraceClassName, level, l);
                            }
>>>>>>> b2ea5089
                            loadArguments(
                                constArg(vr.getArgIdx(0), line),
                                constArg(om.getClassNameParameter(), className.replace("/", ".")),
                                constArg(om.getMethodParameter(), getName(om.isMethodFqn())),
                                localVarArg(om.getSelfParameter(), Type.getObjectType(className), 0));

                            invokeBTraceAction(asm, om);
                            if (l != null) {
                                mv.visitLabel(l);
                            }
                        }
                    }

                    @Override
                    protected void onBeforeLine(int line) {
                        if ((line == onLine || onLine == -1)
                                && where == Where.BEFORE) {
                            callOnLine(line);
                        }
                    }

                    @Override
                    protected void onAfterLine(int line) {
                        if ((line == onLine || onLine == -1)
                                && where == Where.AFTER) {
                            callOnLine(line);
                        }
                    }
                };// </editor-fold>

            case NEW:
                // <editor-fold defaultstate="collapsed" desc="New Instance Instrumentor">
                return new ObjectAllocInstrumentor(mv, className, superName, access, name, desc) {

                    @Override
                    protected void beforeObjectNew(String desc) {
                        if (loc.getWhere() == Where.BEFORE) {
                            String extName = desc.replace('/', '.');
                            if (matches(loc.getClazz(), extName)) {
                                addExtraTypeInfo(om.getSelfParameter(), Type.getObjectType(className));
                                ValidationResult vr = validateArguments(om, isStatic(), actionArgTypes, new Type[]{TypeUtils.stringType});
                                if (vr.isValid()) {
<<<<<<< HEAD
                                    Label l = levelCheck(om, btraceClassName);
=======
                                    Label l = null;
                                    Level level = om.getLevel();
                                    if (isLevelCheck(level)) {
                                        l = new Label();
                                        asm.addLevelCheck(btraceClassName, level, l);
                                    }
>>>>>>> b2ea5089
                                    loadArguments(
                                        constArg(vr.getArgIdx(0), extName),
                                        constArg(om.getClassNameParameter(), className.replace("/", ".")),
                                        constArg(om.getMethodParameter(), getName(om.isMethodFqn())),
                                        localVarArg(om.getSelfParameter(), Type.getObjectType(className), 0));

                                    invokeBTraceAction(asm, om);
                                    if (l != null) {
                                        mv.visitLabel(l);
                                    }
                                }
                            }
                        }
                    }

                    @Override
                    protected void afterObjectNew(String desc) {
                        if (loc.getWhere() == Where.AFTER) {
                            String extName = desc.replace('/', '.');
                            if (matches(loc.getClazz(), extName)) {
                                Type instType = Type.getObjectType(desc);

                                addExtraTypeInfo(om.getSelfParameter(), Type.getObjectType(className));
                                addExtraTypeInfo(om.getReturnParameter(), instType);
                                ValidationResult vr = validateArguments(om, isStatic(), actionArgTypes, new Type[]{TypeUtils.stringType});
                                if (vr.isValid()) {
                                    int returnValIndex = -1;
<<<<<<< HEAD
                                    Label l = levelCheck(om, btraceClassName);
=======
                                    Label l = null;
                                    Level level = om.getLevel();
                                    if (isLevelCheck(level)) {
                                        l = new Label();
                                        asm.addLevelCheck(btraceClassName, level, l);
                                    }
>>>>>>> b2ea5089
                                    if (om.getReturnParameter() != -1) {
                                        asm.dupValue(instType);
                                        returnValIndex = storeNewLocal(instType);
                                    }
                                    loadArguments(
                                        constArg(vr.getArgIdx(0), extName),
                                        localVarArg(om.getReturnParameter(), instType, returnValIndex),
                                        constArg(om.getClassNameParameter(), className.replace("/", ".")),
                                        constArg(om.getMethodParameter(), getName(om.isMethodFqn())),
                                        localVarArg(om.getSelfParameter(), Type.getObjectType(className), 0));

                                    invokeBTraceAction(asm, om);
                                    if (l != null) {
                                        mv.visitLabel(l);
                                    }
                                }
                            }
                        }
                    }
                };// </editor-fold>

            case NEWARRAY:
                // <editor-fold defaultstate="collapsed" desc="New Array Instrumentor">
                return new ArrayAllocInstrumentor(mv, className, superName, access, name, desc) {

                    @Override
                    protected void onBeforeArrayNew(String desc, int dims) {
                        if (where == Where.BEFORE) {
                            String extName = TypeUtils.getJavaType(desc);
                            String type = TypeUtils.objectOrArrayType(loc.getClazz());
                            if (matches(type, desc)) {
                                addExtraTypeInfo(om.getSelfParameter(), Type.getObjectType(className));
                                ValidationResult vr = validateArguments(om, isStatic(), actionArgTypes, new Type[]{TypeUtils.stringType, Type.INT_TYPE});
                                if (vr.isValid()) {
<<<<<<< HEAD
                                    Label l = levelCheck(om, btraceClassName);
=======
                                    Label l = null;
                                    Level level = om.getLevel();
                                    if (isLevelCheck(level)) {
                                        l = new Label();
                                        asm.addLevelCheck(btraceClassName, level, l);
                                    }
>>>>>>> b2ea5089
                                    loadArguments(
                                        constArg(vr.getArgIdx(0), extName),
                                        constArg(vr.getArgIdx(1), dims),
                                        constArg(om.getClassNameParameter(), className.replace("/", ".")),
                                        constArg(om.getMethodParameter(), getName(om.isMethodFqn())),
                                        localVarArg(om.getSelfParameter(), Type.getObjectType(className), 0));

                                    invokeBTraceAction(asm, om);
                                    if (l != null) {
                                        mv.visitLabel(l);
                                    }
                                }
                            }
                        }
                    }

                    @Override
                    protected void onAfterArrayNew(String desc, int dims) {
                        if (where == Where.AFTER) {
                            String extName = TypeUtils.getJavaType(desc);
                            String type = TypeUtils.objectOrArrayType(loc.getClazz());
                            if (matches(type, desc)) {
                                StringBuilder arrayType = new StringBuilder();
                                for (int i = 0; i < dims; i++) {
                                    arrayType.append("[");
                                }
                                arrayType.append(desc);
                                Type instType = Type.getObjectType(arrayType.toString());
                                addExtraTypeInfo(om.getSelfParameter(), Type.getObjectType(className));
                                addExtraTypeInfo(om.getReturnParameter(), instType);
                                ValidationResult vr = validateArguments(om, isStatic(), actionArgTypes, new Type[]{TypeUtils.stringType, Type.INT_TYPE});
                                if (vr.isValid()) {
                                    int returnValIndex = -1;
<<<<<<< HEAD
                                    Label l = levelCheck(om, btraceClassName);
=======
                                    Label l = null;
                                    Level level = om.getLevel();
                                    if (isLevelCheck(level)) {
                                        l = new Label();
                                        asm.addLevelCheck(btraceClassName, level, l);
                                    }
>>>>>>> b2ea5089
                                    if (om.getReturnParameter() != -1) {
                                        asm.dupValue(instType);
                                        returnValIndex = storeNewLocal(instType);
                                    }
                                    loadArguments(
                                        constArg(vr.getArgIdx(0), extName),
                                        constArg(vr.getArgIdx(1), dims),
                                        localVarArg(om.getReturnParameter(), instType, returnValIndex),
                                        constArg(om.getClassNameParameter(), className.replace("/", ".")),
                                        constArg(om.getMethodParameter(), getName(om.isMethodFqn())),
                                        localVarArg(om.getSelfParameter(), Type.getObjectType(className), 0));

                                    invokeBTraceAction(asm, om);
                                    if (l != null) {
                                        mv.visitLabel(l);
                                    }
                                }
                            }
                        }
                    }
                };// </editor-fold>

            case RETURN:
                // <editor-fold defaultstate="collapsed" desc="Return Instrumentor">
                if (where != Where.BEFORE) {
                    return mv;
                }
                MethodReturnInstrumentor mri = new MethodReturnInstrumentor(mv, className, superName, access, name, desc) {
                    int retValIndex;

                    ValidationResult vr;
                    {
                        addExtraTypeInfo(om.getSelfParameter(), Type.getObjectType(className));
                        addExtraTypeInfo(om.getReturnParameter(), getReturnType());

                        vr = validateArguments(om, isStatic(), actionArgTypes, Type.getArgumentTypes(getDescriptor()));
                    }

                    private void callAction(int retOpCode) {
                        if (!vr.isValid()) {
                            return;
                        }

                        try {
                            if (om.getReturnParameter() != -1) {
                                if (Type.getReturnType(om.getTargetDescriptor()).getSort() == Type.VOID) {
                                    asm.dupReturnValue(retOpCode);
                                }
                                retValIndex = storeNewLocal(getReturnType());
                            }

                            ArgumentProvider[] actionArgs = new ArgumentProvider[actionArgTypes.length + 5];
                            int ptr = isStatic() ? 0 : 1;
                            for(int i=0;i<vr.getArgCnt();i++) {
                                int index = vr.getArgIdx(i);
                                Type t = actionArgTypes[index];
                                if (TypeUtils.isAnyTypeArray(t)) {
                                    actionArgs[i] = anytypeArg(i, ptr);
                                    ptr++;
                                } else {
                                    actionArgs[i] = localVarArg(index, t, ptr);
                                    ptr += actionArgTypes[index].getSize();
                                }
                            }
                            actionArgs[actionArgTypes.length] = constArg(om.getMethodParameter(), getName(om.isMethodFqn()));
                            actionArgs[actionArgTypes.length + 1] = constArg(om.getClassNameParameter(), className.replace("/", "."));
                            actionArgs[actionArgTypes.length + 2] = localVarArg(om.getReturnParameter(), getReturnType(), retValIndex);
                            actionArgs[actionArgTypes.length + 3] = localVarArg(om.getSelfParameter(), Type.getObjectType(className), 0);
                            actionArgs[actionArgTypes.length + 4] = new ArgumentProvider(asm, om.getDurationParameter()) {
                                @Override
                                public void doProvide() {
                                    MethodTrackingExpander.DURATION.insert(mv);
                                }
                            };
                            loadArguments(actionArgs);

                            invokeBTraceAction(asm, om);
                        } finally {
                            if (getSkipLabel() != null) {
                                visitLabel(getSkipLabel());
                            }
                        }
                    }

                    @Override
                    protected void onMethodReturn(int opcode) {
                        if (vr.isValid() || vr.isAny()) {
<<<<<<< HEAD
                            MethodTrackingExpander.TEST_SAMPLE.insert(mv, MethodTrackingExpander.$TIMED);

                            Label l = levelCheck(om, btraceClassName);
=======
                            Label l = null;
                            MethodTrackingExpander.TEST_SAMPLE.insert(mv, MethodTrackingExpander.$TIMED);

                            Level level = om.getLevel();
                            if (isLevelCheck(level)) {
                                l = new Label();
                                asm.addLevelCheck(btraceClassName, level, l);
                            }
>>>>>>> b2ea5089
                            if (numActionArgs == 0) {
                                invokeBTraceAction(asm, om);
                            } else {
                                callAction(opcode);
                            }
                            MethodTrackingExpander.ELSE_SAMPLE.insert(mv);
                            if (l != null) {
                                mv.visitLabel(l);
                            }
                        }
                    }

                    private boolean generatingCode = false;

                    @Override
                    protected void onMethodEntry() {
                        if (vr.isValid() || vr.isAny()) {
                            try {
                                if (!generatingCode) {
                                    generatingCode = true;

                                    if (om.getDurationParameter() != -1) {
                                        MethodTrackingExpander.ENTRY.insert(mv,
                                            MethodTrackingExpander.$MEAN +
                                                "=" +
                                                om.getSamplerMean(),
                                            MethodTrackingExpander.$SAMPLER +
                                                "=" +
                                                om.getSamplerKind(),
                                            MethodTrackingExpander.$LEVEL +
<<<<<<< HEAD
                                                "=" + getLevelStrSafe(om),
=======
                                                "=" + om.getLevel().getValue(),
                                            MethodTrackingExpander.$LEVEL_COND +
                                                "=" + om.getLevel().getKind(),
>>>>>>> b2ea5089
                                            MethodTrackingExpander.$TIMED
                                        );
                                    } else {
                                        MethodTrackingExpander.ENTRY.insert(mv,
                                            MethodTrackingExpander.$MEAN +
                                                "=" +
                                                om.getSamplerMean(),
                                            MethodTrackingExpander.$SAMPLER +
                                                "=" +
                                                om.getSamplerKind(),
                                            MethodTrackingExpander.$LEVEL +
<<<<<<< HEAD
                                                "=" + getLevelStrSafe(om)
=======
                                                "=" + om.getLevel().getValue(),
                                            MethodTrackingExpander.$LEVEL_COND +
                                                "=" + om.getLevel().getKind()
>>>>>>> b2ea5089
                                        );
                                    }
                                }
                            } finally {
                                generatingCode = false;
                            }
                        }
                    }
                };
                return mri;
                // </editor-fold>                // </editor-fold>

            case SYNC_ENTRY:
                // <editor-fold defaultstate="collapsed" desc="SyncEntry Instrumentor">
                return new SynchronizedInstrumentor(mv, className, superName, access, name, desc) {
                    int storedObjIdx = -1;

                    @Override
                    protected void onBeforeSyncEntry() {
                        addExtraTypeInfo(om.getSelfParameter(), Type.getObjectType(className));
                        ValidationResult vr = validateArguments(om, isStatic(), actionArgTypes, new Type[]{TypeUtils.objectType});
                        if (vr.isValid()) {
<<<<<<< HEAD
                            Label l = levelCheckBefore(om, btraceClassName);

=======
                            Label l = null;
                            Level level = om.getLevel();
                            if (isLevelCheck(level)) {
                                l = new Label();
                                asm.getStatic(btraceClassName, "***$btrace$$level", Type.INT_TYPE.getDescriptor())
                                   .ldc(level.getValue());
                                if (where == Where.AFTER) {
                                    // must store the level in a local var to be consistent
                                    asm.sub(Type.INT_TYPE).dup();
                                    levelCheckVar = storeNewLocal(Type.INT_TYPE);
                                    asm.addLevelIfJmp(level, l);
                                } else {
                                    asm.addLevelCmp(level, l);
                                }
                            }
>>>>>>> b2ea5089
                            if (!vr.isAny()) {
                                asm.dup();
                                storedObjIdx = storeNewLocal(TypeUtils.objectType);
                            }

                            if (where == Where.BEFORE) {
                                loadArguments(
                                    localVarArg(vr.getArgIdx(0), TypeUtils.objectType, storedObjIdx),
                                    constArg(om.getClassNameParameter(), className),
                                    constArg(om.getMethodParameter(), getName(om.isMethodFqn())),
                                    localVarArg(om.getSelfParameter(), Type.getObjectType(className), 0));
                                invokeBTraceAction(asm, om);
                            }
                            if (l != null) {
                                mv.visitLabel(l);
                            }
                        }
                    }

                    @Override
                    protected void onAfterSyncEntry() {
                        if (where == Where.AFTER) {
                            addExtraTypeInfo(om.getSelfParameter(), Type.getObjectType(className));
                            ValidationResult vr = validateArguments(om, isStatic(), actionArgTypes, new Type[]{TypeUtils.objectType});
                            if (vr.isValid()) {
<<<<<<< HEAD
                                Label l = levelCheckAfter(om, btraceClassName);

=======
                                Label l = null;
                                Level level = om.getLevel();
                                if (isLevelCheck(level)) {
                                    l = new Label();
                                    asm.loadLocal(Type.INT_TYPE, levelCheckVar)
                                       .addLevelIfJmp(level, l);
                                }
>>>>>>> b2ea5089
                                loadArguments(
                                    localVarArg(vr.getArgIdx(0), TypeUtils.objectType, storedObjIdx),
                                    constArg(om.getClassNameParameter(), className),
                                    constArg(om.getMethodParameter(), getName(om.isMethodFqn())),
                                    localVarArg(om.getSelfParameter(), Type.getObjectType(className), 0));
                                invokeBTraceAction(asm, om);
                                if (l != null) {
                                    mv.visitLabel(l);
                                }
                            }
                        }
                    }

                    @Override
                    protected void onBeforeSyncExit() {
                    }

                    @Override
                    protected void onAfterSyncExit() {
                    }
                };// </editor-fold>

            case SYNC_EXIT:
                // <editor-fold defaultstate="collapsed" desc="SyncExit Instrumentor">
                return new SynchronizedInstrumentor(mv, className, superName, access, name, desc) {
                    int storedObjIdx = -1;

                    @Override
                    protected void onBeforeSyncExit() {
                        addExtraTypeInfo(om.getSelfParameter(), Type.getObjectType(className));
                        MethodInstrumentor.ValidationResult vr = validateArguments(om, isStatic(), actionArgTypes, new Type[]{TypeUtils.objectType});
                        if (vr.isValid()) {
<<<<<<< HEAD
                            Label l = levelCheckBefore(om, btraceClassName);
=======
                            Label l = null;
                            Level level = om.getLevel();
                            if (isLevelCheck(level)) {
                                l = new Label();
                                asm.getStatic(btraceClassName, "$btrace$$level", Type.INT_TYPE.getDescriptor())
                                   .ldc(level.getValue());
                                if (where == Where.AFTER) {
                                    // must store the level in a local var to be consistent
                                    asm.sub(Type.INT_TYPE).dup();
                                    levelCheckVar = storeNewLocal(Type.INT_TYPE);
                                    asm.addLevelIfJmp(level, l);
                                } else {
                                    asm.addLevelCmp(level, l);
                                }
                            }
>>>>>>> b2ea5089
                            if (!vr.isAny()) {
                                asm.dup();
                                storedObjIdx = storeNewLocal(TypeUtils.objectType);
                            }

                            if (where == Where.BEFORE) {
                                loadArguments(
                                    localVarArg(vr.getArgIdx(0), TypeUtils.objectType, storedObjIdx),
                                    constArg(om.getClassNameParameter(), className),
                                    constArg(om.getMethodParameter(), getName(om.isMethodFqn())),
                                    localVarArg(om.getSelfParameter(), Type.getObjectType(className), 0));
                                invokeBTraceAction(asm, om);
                            }
                            if (l != null) {
                                mv.visitLabel(l);
                            }
                        }
                    }


                    @Override
                    protected void onAfterSyncExit() {
                        if (where == Where.AFTER) {
                            addExtraTypeInfo(om.getSelfParameter(), Type.getObjectType(className));
                            MethodInstrumentor.ValidationResult vr = validateArguments(om, isStatic(), actionArgTypes, new Type[]{TypeUtils.objectType});
                            if (vr.isValid()) {
<<<<<<< HEAD
                                Label l = levelCheckAfter(om, btraceClassName);

=======
                                Label l = null;
                                Level level = om.getLevel();
                                if (isLevelCheck(level)) {
                                    l = new Label();
                                    asm.loadLocal(Type.INT_TYPE, levelCheckVar)
                                       .addLevelIfJmp(level, l);
                                }
>>>>>>> b2ea5089
                                loadArguments(
                                    localVarArg(vr.getArgIdx(0), TypeUtils.objectType, storedObjIdx),
                                    constArg(om.getClassNameParameter(), className),
                                    constArg(om.getMethodParameter(), getName(om.isMethodFqn())),
                                    localVarArg(om.getSelfParameter(), Type.getObjectType(className), 0));
                                invokeBTraceAction(asm, om);
                                if (l != null) {
                                    mv.visitLabel(l);
                                }
                            }
                        }
                    }

                    @Override
                    protected void onAfterSyncEntry() {
                    }

                    @Override
                    protected void onBeforeSyncEntry() {
                    }
                };// </editor-fold>

            case THROW:
                // <editor-fold defaultstate="collapsed" desc="Throw Instrumentor">
                return new ThrowInstrumentor(mv, className, superName, access, name, desc) {

                    @Override
                    protected void onThrow() {
                        addExtraTypeInfo(om.getSelfParameter(), Type.getObjectType(className));
                        ValidationResult vr = validateArguments(om, isStatic(), actionArgTypes, new Type[]{TypeUtils.throwableType});
                        if (vr.isValid()) {
                            int throwableIndex = -1;
<<<<<<< HEAD
                            Label l = levelCheck(om, btraceClassName);
=======
                            Label l = null;
                            Level level = om.getLevel();
                            if (isLevelCheck(level)) {
                                l = new Label();
                                asm.addLevelCheck(btraceClassName, level, l);
                            }
>>>>>>> b2ea5089
                            if (!vr.isAny()) {
                                asm.dup();
                                throwableIndex = storeNewLocal(TypeUtils.throwableType);
                            }
                            loadArguments(
                                localVarArg(vr.getArgIdx(0), TypeUtils.throwableType, throwableIndex),
                                constArg(om.getClassNameParameter(), className.replace("/", ".")),
                                constArg(om.getMethodParameter(),getName(om.isMethodFqn())),
                                localVarArg(om.getSelfParameter(), Type.getObjectType(className), 0));

                            invokeBTraceAction(asm, om);
                            if (l != null) {
                                mv.visitLabel(l);
                            }
                        }
                    }
                };// </editor-fold>
        }
        return mv;
    }

    @Override
    public void visitEnd() {
        int size = applicableOnMethods.size();
        List<MethodCopier.MethodInfo> mi = new ArrayList<>(size);
        for (OnMethod om : calledOnMethods) {
            mi.add(new MethodCopier.MethodInfo(om.getTargetName(),
                     om.getTargetDescriptor(),
                     getActionMethodName(om.getTargetName()),
                     ACC_STATIC | ACC_PRIVATE));
        }
        MethodCopier copier = new MethodCopier(btraceClass, cv, mi) {
            @Override
            protected MethodVisitor addMethod(int access, String name, String desc,
                        String signature, String[] exceptions) {
                desc = desc.replace(ANYTYPE_DESC, OBJECT_DESC);
                if (signature != null) {
                    signature = signature.replace(ANYTYPE_DESC, OBJECT_DESC);
                }
                return super.addMethod(access, name, desc, signature, exceptions);
            }
        };
        copier.visitEnd();
    }


    public static void main(String[] args) throws Exception {
        if (args.length != 2) {
            System.err.println("Usage: java com.sun.btrace.runtime.Instrumentor <btrace-class> <target-class>]");
            System.exit(1);
        }

        String className = args[0].replace('.', '/') + ".class";
        FileInputStream fis = new FileInputStream(className);
        byte[] buf = new byte[(int)new File(className).length()];
        fis.read(buf);
        fis.close();
        ClassWriter writer = InstrumentUtils.newClassWriter();
        Verifier verifier = new Verifier(new Preprocessor(writer));
        InstrumentUtils.accept(new ClassReader(buf), verifier);
        buf = writer.toByteArray();
        FileOutputStream fos = new FileOutputStream(className);
        fos.write(buf);
        fos.close();
        String targetClass = args[1].replace('.', '/') + ".class";
        fis = new FileInputStream(targetClass);
        writer = InstrumentUtils.newClassWriter();
        ClassReader reader = new ClassReader(fis);
        InstrumentUtils.accept(reader, new Instrumentor(null,
                    verifier.getClassName(), buf,
                    verifier.getOnMethods(), writer));
        fos = new FileOutputStream(targetClass);
        fos.write(writer.toByteArray());
    }

    private String getActionMethodName(String name) {
        return InstrumentUtils.getActionPrefix(btraceClassName) + name;
    }

    private void invokeBTraceAction(Assembler asm, OnMethod om) {
        asm.invokeStatic(className, getActionMethodName(om.getTargetName()),
            om.getTargetDescriptor().replace(ANYTYPE_DESC, OBJECT_DESC));
        calledOnMethods.add(om);
    }

    private boolean matches(String pattern, String input) {
        if (pattern.length() == 0) {
            return false;
        }
        if (pattern.charAt(0) == '/' &&
            REGEX_SPECIFIER.matcher(pattern).matches()) {
            try {
                return input.matches(pattern.substring(1, pattern.length() - 1));
            } catch (PatternSyntaxException pse) {
                reportPatternSyntaxException(pattern.substring(1, pattern.length() - 1));
                return false;
            }
        } else {
            return pattern.equals(input);
        }
    }

    private boolean typeMatches(String decl, String desc) {
        // empty type declaration matches any method signature
        if (decl.isEmpty()) {
            return true;
        } else {
            String d = TypeUtils.declarationToDescriptor(decl);
            Type[] args1 = Type.getArgumentTypes(d);
            Type[] args2 = Type.getArgumentTypes(desc);
            return TypeUtils.isCompatible(args1, args2);
        }
    }

    private static boolean isInArray(String[] candidates, String given) {
        for (String c : candidates) {
            if (c.equals(given)) {
                return true;
            }
        }
        return false;
    }

    private static String getLevelStrSafe(OnMethod om) {
        return om.getLevel() != null ? om.getLevel().getValue().toString(): "";
    }

    private static void reportPatternSyntaxException(String pattern) {
        System.err.println("btrace ERROR: invalid regex pattern - " + pattern);
    }

    private static boolean isLevelCheck(Level level) {
        return level.getValue() > 0 ||
                level.getKind() != com.sun.btrace.annotations.Level.Cond.GE;
    }
}
<|MERGE_RESOLUTION|>--- conflicted
+++ resolved
@@ -47,7 +47,6 @@
 import com.sun.btrace.util.templates.TemplateExpanderVisitor;
 import java.util.regex.PatternSyntaxException;
 import static com.sun.btrace.runtime.Constants.*;
-import com.sun.btrace.util.Interval;
 import com.sun.btrace.util.LocalVariableHelperImpl;
 import com.sun.btrace.util.LocalVariableHelper;
 import com.sun.btrace.util.MethodID;
@@ -306,25 +305,7 @@
                                 argsIndex[INDEX_PTR] = storeNewLocal(Type.INT_TYPE);
                                 argsIndex[INSTANCE_PTR] = storeNewLocal(arrtype);
                             }
-<<<<<<< HEAD
                             Label l = levelCheckBefore(om, btraceClassName);
-=======
-                            Label l = null;
-                            Level level = om.getLevel();
-                            if (isLevelCheck(level)) {
-                                l = new Label();
-                                asm.getStatic(btraceClassName, "$btrace$$level", Type.INT_TYPE.getDescriptor())
-                                   .ldc(level.getValue());
-                                if (where == Where.AFTER) {
-                                    // must store the level in a local var to be consistent
-                                    asm.sub(Type.INT_TYPE).dup();
-                                    levelCheckVar = storeNewLocal(Type.INT_TYPE);
-                                    asm.addLevelIfJmp(level, l);
-                                } else {
-                                    asm.addLevelCmp(level, l);
-                                }
-                            }
->>>>>>> b2ea5089
                             if (where == Where.BEFORE) {
                                 loadArguments(
                                     localVarArg(vr.getArgIdx(INDEX_PTR), Type.INT_TYPE, argsIndex[INDEX_PTR]),
@@ -350,17 +331,7 @@
                             addExtraTypeInfo(om.getReturnParameter(), retType);
                             ValidationResult vr = validateArguments(om, isStatic(), actionArgTypes, new Type[]{arrtype, Type.INT_TYPE});
                             if (vr.isValid()) {
-<<<<<<< HEAD
                                 Label l = levelCheckAfter(om, btraceClassName);
-=======
-                                Label l = null;
-                                Level level = om.getLevel();
-                                if (isLevelCheck(level)) {
-                                    l = new Label();
-                                    asm.loadLocal(Type.INT_TYPE, levelCheckVar)
-                                       .addLevelIfJmp(level, l);
-                                }
->>>>>>> b2ea5089
 
                                 int retValIndex = -1;
                                 if (om.getReturnParameter() != -1) {
@@ -407,25 +378,7 @@
                                 asm.loadLocal(elementType, argsIndex[VALUE_PTR]);
                             }
 
-<<<<<<< HEAD
                             Label l = levelCheckBefore(om, btraceClassName);
-=======
-                            Label l = null;
-                            Level level = om.getLevel();
-                            if (isLevelCheck(level)) {
-                                l = new Label();
-                                asm.getStatic(btraceClassName, "$btrace$$level", Type.INT_TYPE.getDescriptor())
-                                   .ldc(level.getValue());
-                                if (where == Where.AFTER) {
-                                    // must store the level in a local var to be consistent
-                                    asm.sub(Type.INT_TYPE).dup();
-                                    levelCheckVar = storeNewLocal(Type.INT_TYPE);
-                                    asm.addLevelIfJmp(level, l);
-                                } else {
-                                    asm.addLevelCmp(level, l);;
-                                }
-                            }
->>>>>>> b2ea5089
 
                             if (where == Where.BEFORE) {
                                 loadArguments(
@@ -453,18 +406,8 @@
                             addExtraTypeInfo(om.getSelfParameter(), Type.getObjectType(className));
                             ValidationResult vr = validateArguments(om, isStatic(), actionArgTypes, new Type[]{arrayType, Type.INT_TYPE, elementType});
                             if (vr.isValid()) {
-<<<<<<< HEAD
                                 Label l = levelCheckAfter(om, btraceClassName);
 
-=======
-                                Label l = null;
-                                Level level = om.getLevel();
-                                if (isLevelCheck(level)) {
-                                    l = new Label();
-                                    asm.loadLocal(Type.INT_TYPE, levelCheckVar)
-                                       .addLevelIfJmp(level, l);
-                                }
->>>>>>> b2ea5089
                                 loadArguments(
                                     localVarArg(vr.getArgIdx(INSTANCE_PTR), arrayType, argsIndex[INSTANCE_PTR]),
                                     localVarArg(vr.getArgIdx(INDEX_PTR), Type.INT_TYPE, argsIndex[INDEX_PTR]),
@@ -585,13 +528,7 @@
                                                     "=" +
                                                     mid,
                                                 MethodTrackingExpander.$LEVEL +
-<<<<<<< HEAD
                                                 "=" + getLevelStrSafe(om)
-=======
-                                                "=" + om.getLevel().getValue(),
-                                                MethodTrackingExpander.$LEVEL_COND +
-                                                    "=" + om.getLevel().getKind()
->>>>>>> b2ea5089
                                             );
                                         } else {
                                             MethodTrackingExpander.ENTRY.insert(mv,
@@ -605,13 +542,7 @@
                                                     "=" +
                                                     mid,
                                                 MethodTrackingExpander.$LEVEL +
-<<<<<<< HEAD
                                                 "=" + getLevelStrSafe(om)
-=======
-                                                "=" + om.getLevel().getValue(),
-                                                MethodTrackingExpander.$LEVEL_COND +
-                                                    "=" + om.getLevel().getKind()
->>>>>>> b2ea5089
                                             );
                                         }
                                     } finally {
@@ -632,26 +563,8 @@
                                             "=" +
                                             mid
                                     );
-<<<<<<< HEAD
                                     Label l = levelCheckBefore(om, btraceClassName);
 
-=======
-                                    Label l = null;
-                                    Level level = om.getLevel();
-                                    if (isLevelCheck(level)) {
-                                        l = new Label();
-                                        asm.getStatic(btraceClassName, "$btrace$$level", Type.INT_TYPE.getDescriptor())
-                                           .ldc(level.getValue());
-                                        if (where == Where.AFTER) {
-                                            // must store the level in a local var to be consistent
-                                            asm.sub(Type.INT_TYPE).dup();
-                                            levelCheckVar = storeNewLocal(Type.INT_TYPE);
-                                            asm.addLevelIfJmp(level, l);
-                                        } else {
-                                            asm.addLevelCmp(level, l);;
-                                        }
-                                    }
->>>>>>> b2ea5089
                                     injectBtrace(vr, method, argTypes, Type.getReturnType(cDesc));
                                     if (l != null) {
                                         mv.visitLabel(l);
@@ -705,21 +618,7 @@
                                         );
                                     }
 
-<<<<<<< HEAD
                                     Label l = levelCheckAfter(om, btraceClassName);
-=======
-                                    Label l = null;
-                                    Level level = om.getLevel();
-                                    if (isLevelCheck(level)) {
-                                        l = new Label();
-                                        if (levelCheckVar != Integer.MIN_VALUE) {
-                                            asm.loadLocal(Type.INT_TYPE, levelCheckVar)
-                                               .addLevelIfJmp(level, l);
-                                        } else {
-                                            asm.addLevelCheck(btraceClassName, level, l);
-                                        }
-                                    }
->>>>>>> b2ea5089
 
                                     String method = cName + cDesc;
                                     boolean withReturn = om.getReturnParameter() != -1 && returnType != Type.VOID_TYPE;
@@ -760,16 +659,7 @@
                         ValidationResult vr = validateArguments(om, isStatic(), actionArgTypes, new Type[]{exctype});
                         if (vr.isValid()) {
                             int index = -1;
-<<<<<<< HEAD
                             Label l = levelCheck(om, btraceClassName);
-=======
-                            Label l = null;
-                            Level level = om.getLevel();
-                            if (isLevelCheck(level)) {
-                                l = new Label();
-                                asm.addLevelCheck(btraceClassName, level, l);
-                            }
->>>>>>> b2ea5089
 
                             if (!vr.isAny()) {
                                 asm.dup();
@@ -802,17 +692,8 @@
                             ValidationResult vr = validateArguments(om, isStatic(), actionArgTypes, new Type[]{castType});
                             if (vr.isValid()) {
                                 int castTypeIndex = -1;
-<<<<<<< HEAD
                                 Label l = levelCheck(om, btraceClassName);
 
-=======
-                                Label l = null;
-                                Level level = om.getLevel();
-                                if (isLevelCheck(level)) {
-                                    l = new Label();
-                                    asm.addLevelCheck(btraceClassName, level, l);
-                                }
->>>>>>> b2ea5089
                                 if (!vr.isAny()) {
                                     asm.dup();
                                     castTypeIndex = storeNewLocal(castType);
@@ -889,13 +770,7 @@
                                     MethodTrackingExpander.$MEAN +
                                         "=" + om.getSamplerMean(),
                                     MethodTrackingExpander.$LEVEL +
-<<<<<<< HEAD
                                         "=" + getLevelStrSafe(om)
-=======
-                                        "=" + om.getLevel().getValue(),
-                                    MethodTrackingExpander.$LEVEL_COND +
-                                        "=" + om.getLevel().getKind()
->>>>>>> b2ea5089
                                 );
                             }
                         }
@@ -907,15 +782,6 @@
                         if (vr.isValid() || vr.isAny()) {
                             if (om.getSamplerKind() != Sampled.Sampler.None) {
                                 MethodTrackingExpander.TEST_SAMPLE.insert(mv, MethodTrackingExpander.$TIMED);
-<<<<<<< HEAD
-=======
-                            }
-                            Label l = null;
-                            Level level = om.getLevel();
-                            if (isLevelCheck(level)) {
-                                l = new Label();
-                                asm.addLevelCheck(btraceClassName, level, l);
->>>>>>> b2ea5089
                             }
                             Label l = levelCheck(om, btraceClassName);
 
@@ -977,17 +843,8 @@
                                 }
                             };
 
-<<<<<<< HEAD
                             Label l = levelCheck(om, btraceClassName);
 
-=======
-                            Label l = null;
-                            Level level = om.getLevel();
-                            if (isLevelCheck(level)) {
-                                l = new Label();
-                                asm.addLevelCheck(btraceClassName, level, l);
-                            }
->>>>>>> b2ea5089
                             loadArguments(actionArgs);
 
                             invokeBTraceAction(asm, om);
@@ -1016,13 +873,7 @@
                                                 om.getSamplerKind(),
                                             MethodTrackingExpander.$TIMED,
                                             MethodTrackingExpander.$LEVEL +
-<<<<<<< HEAD
                                                 "=" + getLevelStrSafe(om)
-=======
-                                                "=" + om.getLevel().getValue(),
-                                            MethodTrackingExpander.$LEVEL_COND +
-                                                "=" + om.getLevel().getKind()
->>>>>>> b2ea5089
                                         );
                                     } else {
                                         MethodTrackingExpander.ENTRY.insert(mv,
@@ -1033,13 +884,7 @@
                                                 "=" +
                                                 om.getSamplerKind(),
                                             MethodTrackingExpander.$LEVEL +
-<<<<<<< HEAD
                                                 "=" + getLevelStrSafe(om)
-=======
-                                                "=" + om.getLevel().getValue(),
-                                            MethodTrackingExpander.$LEVEL_COND +
-                                                "=" + om.getLevel().getKind()
->>>>>>> b2ea5089
                                         );
                                     }
                                 } finally {
@@ -1082,25 +927,7 @@
                                     calledInstanceIndex = storeNewLocal(TypeUtils.objectType);
                                 }
 
-<<<<<<< HEAD
                                 Label l = levelCheckBefore(om, btraceClassName);
-=======
-                                Label l = null;
-                                Level level = om.getLevel();
-                                if (isLevelCheck(level)) {
-                                    l = new Label();
-                                    asm.getStatic(btraceClassName, "$btrace$$level", Type.INT_TYPE.getDescriptor())
-                                       .ldc(level.getValue());
-                                    if (where == Where.AFTER) {
-                                        // must store the level in a local var to be consistent
-                                        asm.sub(Type.INT_TYPE).dup();
-                                        levelCheckVar = storeNewLocal(Type.INT_TYPE);
-                                        asm.addLevelIfJmp(level, l);
-                                    } else {
-                                        asm.addLevelCmp(level, l);;
-                                    }
-                                }
->>>>>>> b2ea5089
 
                                 if (where == Where.BEFORE) {
                                     loadArguments(
@@ -1135,18 +962,8 @@
                             ValidationResult vr = validateArguments(om, isStatic(), actionArgTypes, new Type[0]);
                             if (vr.isValid()) {
                                 int returnValIndex = -1;
-<<<<<<< HEAD
                                 Label l = levelCheckAfter(om, btraceClassName);
 
-=======
-                                Label l = null;
-                                Level level = om.getLevel();
-                                if (isLevelCheck(level)) {
-                                    l = new Label();
-                                    asm.loadLocal(Type.INT_TYPE, levelCheckVar)
-                                       .addLevelIfJmp(level, l);
-                                }
->>>>>>> b2ea5089
                                 if (om.getReturnParameter() != -1) {
                                     asm.dupValue(desc);
                                     returnValIndex = storeNewLocal(fldType);
@@ -1207,25 +1024,7 @@
                                     asm.loadLocal(fieldType, fldValueIndex);
                                 }
 
-<<<<<<< HEAD
                                 Label l = levelCheckBefore(om, btraceClassName);
-=======
-                                Label l = null;
-                                Level level = om.getLevel();
-                                if (isLevelCheck(level)) {
-                                    l = new Label();
-                                    asm.getStatic(btraceClassName, "$btrace$$level", Type.INT_TYPE.getDescriptor())
-                                       .ldc(level.getValue());
-                                    if (where == Where.AFTER) {
-                                        // must store the level in a local var to be consistent
-                                        asm.sub(Type.INT_TYPE).dup();
-                                        levelCheckVar = storeNewLocal(Type.INT_TYPE);
-                                        asm.addLevelIfJmp(level, l);
-                                    } else {
-                                        asm.addLevelCmp(level, l);
-                                    }
-                                }
->>>>>>> b2ea5089
 
                                 if (where == Where.BEFORE) {
                                     loadArguments(
@@ -1261,17 +1060,7 @@
                             ValidationResult vr = validateArguments(om, isStatic(), actionArgTypes, new Type[]{fieldType});
 
                             if (vr.isValid()) {
-<<<<<<< HEAD
                                 Label l = levelCheckAfter(om, btraceClassName);
-=======
-                                Label l = null;
-                                Level level = om.getLevel();
-                                if (isLevelCheck(level)) {
-                                    l = new Label();
-                                    asm.loadLocal(Type.INT_TYPE, levelCheckVar)
-                                       .addLevelIfJmp(level, l);
-                                }
->>>>>>> b2ea5089
 
                                 loadArguments(
                                         localVarArg(vr.getArgIdx(0), fieldType, fldValueIndex),
@@ -1306,17 +1095,8 @@
                         // It would be better to check for the original and desired type
 
                         if (vr.isValid()) {
-<<<<<<< HEAD
                             Label l = levelCheck(om, btraceClassName);
 
-=======
-                            Label l = null;
-                            Level level = om.getLevel();
-                            if (isLevelCheck(level)) {
-                                l = new Label();
-                                asm.addLevelCheck(btraceClassName, level, l);
-                            }
->>>>>>> b2ea5089
                             loadArguments(
                                 localVarArg(vr.getArgIdx(0), castType, castTypeIndex),
                                 constArg(om.getClassNameParameter(), className.replace("/", ".")),
@@ -1371,16 +1151,7 @@
                         addExtraTypeInfo(om.getSelfParameter(), Type.getObjectType(className));
                         ValidationResult vr = validateArguments(om, isStatic(), actionArgTypes, new Type[]{Type.INT_TYPE});
                         if (vr.isValid()) {
-<<<<<<< HEAD
                             Label l = levelCheck(om, btraceClassName);
-=======
-                            Label l = null;
-                            Level level = om.getLevel();
-                            if (isLevelCheck(level)) {
-                                l = new Label();
-                                asm.addLevelCheck(btraceClassName, level, l);
-                            }
->>>>>>> b2ea5089
                             loadArguments(
                                 constArg(vr.getArgIdx(0), line),
                                 constArg(om.getClassNameParameter(), className.replace("/", ".")),
@@ -1423,16 +1194,7 @@
                                 addExtraTypeInfo(om.getSelfParameter(), Type.getObjectType(className));
                                 ValidationResult vr = validateArguments(om, isStatic(), actionArgTypes, new Type[]{TypeUtils.stringType});
                                 if (vr.isValid()) {
-<<<<<<< HEAD
                                     Label l = levelCheck(om, btraceClassName);
-=======
-                                    Label l = null;
-                                    Level level = om.getLevel();
-                                    if (isLevelCheck(level)) {
-                                        l = new Label();
-                                        asm.addLevelCheck(btraceClassName, level, l);
-                                    }
->>>>>>> b2ea5089
                                     loadArguments(
                                         constArg(vr.getArgIdx(0), extName),
                                         constArg(om.getClassNameParameter(), className.replace("/", ".")),
@@ -1460,16 +1222,7 @@
                                 ValidationResult vr = validateArguments(om, isStatic(), actionArgTypes, new Type[]{TypeUtils.stringType});
                                 if (vr.isValid()) {
                                     int returnValIndex = -1;
-<<<<<<< HEAD
                                     Label l = levelCheck(om, btraceClassName);
-=======
-                                    Label l = null;
-                                    Level level = om.getLevel();
-                                    if (isLevelCheck(level)) {
-                                        l = new Label();
-                                        asm.addLevelCheck(btraceClassName, level, l);
-                                    }
->>>>>>> b2ea5089
                                     if (om.getReturnParameter() != -1) {
                                         asm.dupValue(instType);
                                         returnValIndex = storeNewLocal(instType);
@@ -1504,16 +1257,7 @@
                                 addExtraTypeInfo(om.getSelfParameter(), Type.getObjectType(className));
                                 ValidationResult vr = validateArguments(om, isStatic(), actionArgTypes, new Type[]{TypeUtils.stringType, Type.INT_TYPE});
                                 if (vr.isValid()) {
-<<<<<<< HEAD
                                     Label l = levelCheck(om, btraceClassName);
-=======
-                                    Label l = null;
-                                    Level level = om.getLevel();
-                                    if (isLevelCheck(level)) {
-                                        l = new Label();
-                                        asm.addLevelCheck(btraceClassName, level, l);
-                                    }
->>>>>>> b2ea5089
                                     loadArguments(
                                         constArg(vr.getArgIdx(0), extName),
                                         constArg(vr.getArgIdx(1), dims),
@@ -1547,16 +1291,7 @@
                                 ValidationResult vr = validateArguments(om, isStatic(), actionArgTypes, new Type[]{TypeUtils.stringType, Type.INT_TYPE});
                                 if (vr.isValid()) {
                                     int returnValIndex = -1;
-<<<<<<< HEAD
                                     Label l = levelCheck(om, btraceClassName);
-=======
-                                    Label l = null;
-                                    Level level = om.getLevel();
-                                    if (isLevelCheck(level)) {
-                                        l = new Label();
-                                        asm.addLevelCheck(btraceClassName, level, l);
-                                    }
->>>>>>> b2ea5089
                                     if (om.getReturnParameter() != -1) {
                                         asm.dupValue(instType);
                                         returnValIndex = storeNewLocal(instType);
@@ -1644,20 +1379,9 @@
                     @Override
                     protected void onMethodReturn(int opcode) {
                         if (vr.isValid() || vr.isAny()) {
-<<<<<<< HEAD
                             MethodTrackingExpander.TEST_SAMPLE.insert(mv, MethodTrackingExpander.$TIMED);
 
                             Label l = levelCheck(om, btraceClassName);
-=======
-                            Label l = null;
-                            MethodTrackingExpander.TEST_SAMPLE.insert(mv, MethodTrackingExpander.$TIMED);
-
-                            Level level = om.getLevel();
-                            if (isLevelCheck(level)) {
-                                l = new Label();
-                                asm.addLevelCheck(btraceClassName, level, l);
-                            }
->>>>>>> b2ea5089
                             if (numActionArgs == 0) {
                                 invokeBTraceAction(asm, om);
                             } else {
@@ -1688,13 +1412,7 @@
                                                 "=" +
                                                 om.getSamplerKind(),
                                             MethodTrackingExpander.$LEVEL +
-<<<<<<< HEAD
                                                 "=" + getLevelStrSafe(om),
-=======
-                                                "=" + om.getLevel().getValue(),
-                                            MethodTrackingExpander.$LEVEL_COND +
-                                                "=" + om.getLevel().getKind(),
->>>>>>> b2ea5089
                                             MethodTrackingExpander.$TIMED
                                         );
                                     } else {
@@ -1706,13 +1424,7 @@
                                                 "=" +
                                                 om.getSamplerKind(),
                                             MethodTrackingExpander.$LEVEL +
-<<<<<<< HEAD
                                                 "=" + getLevelStrSafe(om)
-=======
-                                                "=" + om.getLevel().getValue(),
-                                            MethodTrackingExpander.$LEVEL_COND +
-                                                "=" + om.getLevel().getKind()
->>>>>>> b2ea5089
                                         );
                                     }
                                 }
@@ -1735,26 +1447,8 @@
                         addExtraTypeInfo(om.getSelfParameter(), Type.getObjectType(className));
                         ValidationResult vr = validateArguments(om, isStatic(), actionArgTypes, new Type[]{TypeUtils.objectType});
                         if (vr.isValid()) {
-<<<<<<< HEAD
                             Label l = levelCheckBefore(om, btraceClassName);
 
-=======
-                            Label l = null;
-                            Level level = om.getLevel();
-                            if (isLevelCheck(level)) {
-                                l = new Label();
-                                asm.getStatic(btraceClassName, "***$btrace$$level", Type.INT_TYPE.getDescriptor())
-                                   .ldc(level.getValue());
-                                if (where == Where.AFTER) {
-                                    // must store the level in a local var to be consistent
-                                    asm.sub(Type.INT_TYPE).dup();
-                                    levelCheckVar = storeNewLocal(Type.INT_TYPE);
-                                    asm.addLevelIfJmp(level, l);
-                                } else {
-                                    asm.addLevelCmp(level, l);
-                                }
-                            }
->>>>>>> b2ea5089
                             if (!vr.isAny()) {
                                 asm.dup();
                                 storedObjIdx = storeNewLocal(TypeUtils.objectType);
@@ -1780,18 +1474,8 @@
                             addExtraTypeInfo(om.getSelfParameter(), Type.getObjectType(className));
                             ValidationResult vr = validateArguments(om, isStatic(), actionArgTypes, new Type[]{TypeUtils.objectType});
                             if (vr.isValid()) {
-<<<<<<< HEAD
                                 Label l = levelCheckAfter(om, btraceClassName);
 
-=======
-                                Label l = null;
-                                Level level = om.getLevel();
-                                if (isLevelCheck(level)) {
-                                    l = new Label();
-                                    asm.loadLocal(Type.INT_TYPE, levelCheckVar)
-                                       .addLevelIfJmp(level, l);
-                                }
->>>>>>> b2ea5089
                                 loadArguments(
                                     localVarArg(vr.getArgIdx(0), TypeUtils.objectType, storedObjIdx),
                                     constArg(om.getClassNameParameter(), className),
@@ -1824,25 +1508,7 @@
                         addExtraTypeInfo(om.getSelfParameter(), Type.getObjectType(className));
                         MethodInstrumentor.ValidationResult vr = validateArguments(om, isStatic(), actionArgTypes, new Type[]{TypeUtils.objectType});
                         if (vr.isValid()) {
-<<<<<<< HEAD
                             Label l = levelCheckBefore(om, btraceClassName);
-=======
-                            Label l = null;
-                            Level level = om.getLevel();
-                            if (isLevelCheck(level)) {
-                                l = new Label();
-                                asm.getStatic(btraceClassName, "$btrace$$level", Type.INT_TYPE.getDescriptor())
-                                   .ldc(level.getValue());
-                                if (where == Where.AFTER) {
-                                    // must store the level in a local var to be consistent
-                                    asm.sub(Type.INT_TYPE).dup();
-                                    levelCheckVar = storeNewLocal(Type.INT_TYPE);
-                                    asm.addLevelIfJmp(level, l);
-                                } else {
-                                    asm.addLevelCmp(level, l);
-                                }
-                            }
->>>>>>> b2ea5089
                             if (!vr.isAny()) {
                                 asm.dup();
                                 storedObjIdx = storeNewLocal(TypeUtils.objectType);
@@ -1869,18 +1535,8 @@
                             addExtraTypeInfo(om.getSelfParameter(), Type.getObjectType(className));
                             MethodInstrumentor.ValidationResult vr = validateArguments(om, isStatic(), actionArgTypes, new Type[]{TypeUtils.objectType});
                             if (vr.isValid()) {
-<<<<<<< HEAD
                                 Label l = levelCheckAfter(om, btraceClassName);
 
-=======
-                                Label l = null;
-                                Level level = om.getLevel();
-                                if (isLevelCheck(level)) {
-                                    l = new Label();
-                                    asm.loadLocal(Type.INT_TYPE, levelCheckVar)
-                                       .addLevelIfJmp(level, l);
-                                }
->>>>>>> b2ea5089
                                 loadArguments(
                                     localVarArg(vr.getArgIdx(0), TypeUtils.objectType, storedObjIdx),
                                     constArg(om.getClassNameParameter(), className),
@@ -1913,16 +1569,7 @@
                         ValidationResult vr = validateArguments(om, isStatic(), actionArgTypes, new Type[]{TypeUtils.throwableType});
                         if (vr.isValid()) {
                             int throwableIndex = -1;
-<<<<<<< HEAD
                             Label l = levelCheck(om, btraceClassName);
-=======
-                            Label l = null;
-                            Level level = om.getLevel();
-                            if (isLevelCheck(level)) {
-                                l = new Label();
-                                asm.addLevelCheck(btraceClassName, level, l);
-                            }
->>>>>>> b2ea5089
                             if (!vr.isAny()) {
                                 asm.dup();
                                 throwableIndex = storeNewLocal(TypeUtils.throwableType);
@@ -2053,9 +1700,4 @@
     private static void reportPatternSyntaxException(String pattern) {
         System.err.println("btrace ERROR: invalid regex pattern - " + pattern);
     }
-
-    private static boolean isLevelCheck(Level level) {
-        return level.getValue() > 0 ||
-                level.getKind() != com.sun.btrace.annotations.Level.Cond.GE;
-    }
 }
