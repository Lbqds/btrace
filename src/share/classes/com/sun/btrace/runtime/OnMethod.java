--- conflicted
+++ resolved
@@ -26,7 +26,6 @@
 package com.sun.btrace.runtime;
 
 import com.sun.btrace.annotations.Sampled;
-import com.sun.btrace.util.Interval;
 
 /**
  * This class is used to store data of the annotation
@@ -52,13 +51,9 @@
     private int samplerMean = 0;
     private Sampled.Sampler samplerKind = Sampled.Sampler.None;
 
-<<<<<<< HEAD
-    private Level level = null;
-=======
     private com.sun.btrace.runtime.Level level = null;
 
     private BTraceMethodNode bmn;
->>>>>>> 4a185a80
 
     public OnMethod() {
         // need this to deserialize from the probe descriptor
@@ -148,11 +143,8 @@
     public void setLevel(Level level) {
         this.level = level;
     }
-<<<<<<< HEAD
-=======
 
     public BTraceMethodNode getMethodNode() {
         return bmn;
     }
->>>>>>> 4a185a80
 }